--- conflicted
+++ resolved
@@ -67,136 +67,6 @@
         else:
             box_set = True
         run_to_use += 1
-<<<<<<< HEAD
-    for run_image_name, frequency_key in zip(run_image_name_list, frequency_key_list):
-        frequencies_list = []
-        counts_list = []
-        for run_id in my_measurement.runs_dict:
-            print(str(run_id))
-            current_run = my_measurement.runs_dict[run_id]
-            current_image_stack = current_run.get_image(run_image_name, memmap = True)
-            current_od_image = image_processing_functions.get_absorption_od_image(current_image_stack, ROI = my_measurement.measurement_parameters['ROI'])
-            current_counts = image_processing_functions.pixel_sum(current_od_image)
-            counts_list.append(current_counts)
-            nominal_frequency = current_run.parameters[frequency_key] 
-            if(imaging_mode_string == "side_lf"):
-                frequency_multiplier = my_measurement.experiment_parameters["li_lf_freq_multiplier"]
-            else:
-                frequency_multiplier = my_measurement.experiment_parameters["li_hf_freq_multiplier"]
-            frequencies_list.append(nominal_frequency * frequency_multiplier)
-        frequencies_array = np.array(frequencies_list)
-        counts_array = np.array(counts_list)
-        if(not imaging_mode_string == "TopAB"):
-            title = "Data_" + imaging_mode_string
-        else:
-            title = "Data_" + run_image_name
-        data_saving_path = os.path.join(workfolder_pathname, title + ".npy")
-        np.save(data_saving_path, np.stack((frequencies_array, counts_array)))
-        fit_results, inlier_indices = data_fitting_functions.fit_imaging_resonance_lorentzian(frequencies_array, counts_array, filter_outliers = True, 
-                                                                            report_inliers = True)
-        overall_indices = np.arange(len(frequencies_array))
-        outlier_indices = overall_indices[~np.isin(overall_indices, inlier_indices)] 
-        outlier_frequencies = frequencies_array[outlier_indices]
-        outlier_counts = counts_array[outlier_indices]
-        inlier_frequencies = frequencies_array[inlier_indices] 
-        inlier_counts = counts_array[inlier_indices]
-        popt, pcov = fit_results
-        fit_report = data_fitting_functions.fit_report(data_fitting_functions.imaging_resonance_lorentzian, fit_results)
-        with open(os.path.join(get_workfolder_path(), title + "_Fit_Report.txt"), 'w') as f:
-            f.write(fit_report) 
-        print(title + ":")
-        print(fit_report)
-        plt.plot(inlier_frequencies, inlier_counts, 'x', label = "Data")
-        plt.plot(outlier_frequencies, outlier_counts, 'rd', label = "Outliers")
-        frequencies_plotting_range = np.linspace(min(frequencies_array), max(frequencies_array), 100)
-        plt.plot(frequencies_plotting_range, data_fitting_functions.imaging_resonance_lorentzian(frequencies_plotting_range, *popt), label = "Fit")
-        plt.xlabel("Frequency (MHz)")
-        plt.ylabel("Counts")
-        plt.suptitle("Imaging Resonance: " + str(run_image_name))
-        plt.legend()
-        plt.savefig(os.path.join(get_workfolder_path(), title + "_Graph.png"))
-        plt.show()
-
-
-# main() version for portal compatibility:
-def main_portal(measurement_directory_path, imaging_mode_string):
-    workfolder_pathname = get_workfolder_path()
-    if(not os.path.isdir(workfolder_pathname)):
-        os.makedirs(workfolder_pathname)
-    run_image_name_list, frequency_key_list, imaging_type_key = imaging_mode_decoder(imaging_mode_string)
-    my_measurement = Measurement(measurement_directory_path, hold_images_in_memory = False, run_parameters_verbose = True, imaging_type = imaging_type_key)
-    print("Initializing")
-    saved_params_filename = os.path.join(workfolder_pathname, imaging_type_key + "_runs_dump.json")
-    if(os.path.isfile(saved_params_filename)):
-        try:
-            my_measurement._initialize_runs_dict(use_saved_params = True, saved_params_filename = saved_params_filename)
-        except RuntimeError:
-            my_measurement._initialize_runs_dict(use_saved_params = False)
-            my_measurement.dump_runs_dict(dump_filename = saved_params_filename)
-    else:
-        my_measurement._initialize_runs_dict(use_saved_params = False) 
-        my_measurement.dump_runs_dict(dump_filename = saved_params_filename)
-    run_to_use = 0
-    box_set = False
-    while (not box_set) and run_to_use < len(my_measurement.runs_dict):
-        try:
-            my_measurement.set_ROI(box_coordinates = ROI_COORDINATES, run_to_use = run_to_use, image_to_use = run_image_name_list[0])
-            my_measurement.set_norm_box(box_coordinates = NORM_BOX_COORDINATES, run_to_use = run_to_use, image_to_use = run_image_name_list[0])
-        except TypeError:
-            pass 
-        else:
-            box_set = True
-        run_to_use += 1
-    for run_image_name, frequency_key in zip(run_image_name_list, frequency_key_list):
-        frequencies_list = []
-        counts_list = []
-        for run_id in my_measurement.runs_dict:
-            print(str(run_id))
-            current_run = my_measurement.runs_dict[run_id]
-            current_image_stack = current_run.get_image(run_image_name, memmap = True)
-            current_od_image = image_processing_functions.get_absorption_od_image(current_image_stack, ROI = my_measurement.measurement_parameters['ROI'])
-            current_counts = image_processing_functions.pixel_sum(current_od_image)
-            counts_list.append(current_counts)
-            nominal_frequency = current_run.parameters[frequency_key] 
-            if(imaging_mode_string == "side_lf"):
-                frequency_multiplier = my_measurement.experiment_parameters["li_lf_freq_multiplier"]
-            else:
-                frequency_multiplier = my_measurement.experiment_parameters["li_hf_freq_multiplier"]
-            frequencies_list.append(nominal_frequency * frequency_multiplier)
-        frequencies_array = np.array(frequencies_list)
-        counts_array = np.array(counts_list)
-        if(not imaging_mode_string == "TopAB"):
-            title = "Data_" + imaging_mode_string
-        else:
-            title = "Data_" + run_image_name
-        data_saving_path = os.path.join(workfolder_pathname, title + ".npy")
-        np.save(data_saving_path, np.stack((frequencies_array, counts_array)))
-        fit_results, inlier_indices = data_fitting_functions.fit_imaging_resonance_lorentzian(frequencies_array, counts_array, filter_outliers = True, 
-                                                                            report_inliers = True)
-        overall_indices = np.arange(len(frequencies_array))
-        outlier_indices = overall_indices[~np.isin(overall_indices, inlier_indices)] 
-        outlier_frequencies = frequencies_array[outlier_indices]
-        outlier_counts = counts_array[outlier_indices]
-        inlier_frequencies = frequencies_array[inlier_indices] 
-        inlier_counts = counts_array[inlier_indices]
-        popt, pcov = fit_results
-        fit_report = data_fitting_functions.fit_report(data_fitting_functions.imaging_resonance_lorentzian, fit_results)
-        with open(os.path.join(get_workfolder_path(), title + "_Fit_Report.txt"), 'w') as f:
-            f.write(fit_report) 
-        print(title + ":")
-        print(fit_report)
-        plt.plot(inlier_frequencies, inlier_counts, 'x', label = "Data")
-        plt.plot(outlier_frequencies, outlier_counts, 'rd', label = "Outliers")
-        frequencies_plotting_range = np.linspace(min(frequencies_array), max(frequencies_array), 100)
-        plt.plot(frequencies_plotting_range, data_fitting_functions.imaging_resonance_lorentzian(frequencies_plotting_range, *popt), label = "Fit")
-        plt.xlabel("Frequency (MHz)")
-        plt.ylabel("Counts")
-        plt.suptitle("Imaging Resonance: " + str(run_image_name))
-        plt.legend()
-        plt.savefig(os.path.join(get_workfolder_path(), title + "_Graph.png"))
-        plt.show()
-
-=======
     return my_measurement
 
 
@@ -251,7 +121,6 @@
     plt.savefig(os.path.join(workfolder_pathname, title + "_Graph.png"))
     plt.show()
     return clipboard_string
->>>>>>> f00efb3e
 
 def get_measurement_directory_input():
     print("Please enter the path to the measurement directory containing the runs to analyze.")
