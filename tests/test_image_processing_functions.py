import hashlib
import os
import sys

from astropy.io import fits
import matplotlib.pyplot as plt
import numpy as np 
import scipy


path_to_file = os.path.dirname(os.path.abspath(__file__))
path_to_analysis = path_to_file + "/../../"
sys.path.insert(0, path_to_analysis)

RESOURCES_DIRECTORY_PATH = "./resources"

TEST_IMAGE_FILE_PATH = "resources/Test_Measurement_Directory/805277_2022-04-06--8-49-08_Side.fits"
TEST_IMAGE_FILE_NAME = "805277_2022-04-06--8-49-08_Side.fits"
ABSORPTION_NUMPY_ARRAY_FILEPATH = "resources/Test_Image_Absorption.npy" 
OD_NUMPY_ARRAY_FILEPATH = "resources/Test_Image_OD.npy"


from BEC1_Analysis.code import image_processing_functions, data_fitting_functions

def load_test_image():
    with fits.open(TEST_IMAGE_FILE_PATH) as hdul:
        return hdul[0].data

def check_sha_hash(bytes, checksum_string):
    m = hashlib.sha256() 
    m.update(bytes) 
    return m.hexdigest() == checksum_string

def get_sha_hash_string(my_bytes):
    m = hashlib.sha256() 
    m.update(my_bytes) 
    return m.hexdigest()


def test_get_pixel_variance():
    rng_seed = 1337 
    ARRAY_SIZE = 300
    EXPECTED_VARIANCE = 1.01004351474
    rng = np.random.default_rng(seed = rng_seed)
    normals = rng.standard_normal(size = (ARRAY_SIZE, ARRAY_SIZE))
    variance_array = image_processing_functions.get_pixel_variance(normals)
    average_variance = np.average(variance_array) 
    assert np.isclose(average_variance, EXPECTED_VARIANCE)



def test_subcrop():
    overall_image_array = np.arange(25).reshape((5, 5))
    first_crop_coordinates = [1, 1, 4, 4]
    first_crop_xmin, first_crop_ymin, first_crop_xmax, first_crop_ymax = first_crop_coordinates
    first_crop_array = overall_image_array[first_crop_ymin:first_crop_ymax, first_crop_xmin:first_crop_xmax]
    second_crop_coordinates = [2, 1, 4, 3]
    second_crop_xmin, second_crop_ymin, second_crop_xmax, second_crop_ymax = second_crop_coordinates
    second_crop_expected_array = overall_image_array[second_crop_ymin:second_crop_ymax, second_crop_xmin:second_crop_xmax]
    subcrop_array = image_processing_functions.subcrop(first_crop_array, second_crop_coordinates, first_crop_coordinates)
    assert np.array_equal(subcrop_array, second_crop_expected_array)


def test_get_absorption_image():
    ROI = [270, 0, 480, 180]
    norm_box = [300, 250, 400, 300]
    test_image_array = load_test_image()
    absorption_image_full = image_processing_functions.get_absorption_image(test_image_array)
    saved_absorption_image_full = np.load(ABSORPTION_NUMPY_ARRAY_FILEPATH)
    assert np.all(np.abs(absorption_image_full - saved_absorption_image_full) < 1e-4)
    absorption_image_ROI = image_processing_functions.get_absorption_image(test_image_array, ROI = ROI)
    xmin, ymin, xmax, ymax = ROI 
    saved_absorption_image_ROI = saved_absorption_image_full[ymin:ymax, xmin:xmax]
    assert np.all(np.abs(absorption_image_ROI - saved_absorption_image_ROI) < 1e-4)
    absorption_image_ROI_norm = image_processing_functions.get_absorption_image(test_image_array, ROI = ROI, norm_box_coordinates = norm_box)
    norm_xmin, norm_ymin, norm_xmax, norm_ymax = norm_box 
    with_atoms = test_image_array[0] 
    without_atoms = test_image_array[1] 
    dark = test_image_array[2]
    norm_with_atoms_subtracted = with_atoms[norm_ymin:norm_ymax, norm_xmin:norm_xmax] - dark[norm_ymin:norm_ymax, norm_xmin:norm_xmax]
    norm_without_atoms_subtracted = without_atoms[norm_ymin:norm_ymax, norm_xmin:norm_xmax] - dark[norm_ymin:norm_ymax, norm_xmin:norm_xmax]
    norm_ratio = np.sum(norm_with_atoms_subtracted) / np.sum(norm_without_atoms_subtracted)
    unnorm_to_norm_ratio_array = (absorption_image_ROI / absorption_image_ROI_norm).flatten()
    unnorm_to_norm_ratio_array = unnorm_to_norm_ratio_array[~np.isnan(unnorm_to_norm_ratio_array)]
    assert np.all(np.isclose(norm_ratio, unnorm_to_norm_ratio_array))


def test_get_absorption_od_image():
    test_image_array = load_test_image() 
    od_image_full = image_processing_functions.get_absorption_od_image(test_image_array)
    saved_od_image = np.load(OD_NUMPY_ARRAY_FILEPATH)
    assert np.all(np.abs(od_image_full - saved_od_image) < 1e-4)

def test_pixel_sum():
    ROI = [270, 0, 480, 180] 
    ROI_TARGET_SUM = 44835.131246112694
    FULL_IMAGE_TARGET_SUM = 266372.87341004313
    test_image_array = load_test_image() 
    od_image_full = image_processing_functions.get_absorption_od_image(test_image_array)
    full_image_sum = image_processing_functions.pixel_sum(od_image_full)
    roi_sum = image_processing_functions.pixel_sum(od_image_full, sum_region = ROI)
    assert np.abs(full_image_sum - FULL_IMAGE_TARGET_SUM) < 1.0
    assert np.abs(roi_sum - ROI_TARGET_SUM) < 1.0


def test_atom_count_pixel_sum():
    test_array = np.ones((20, 20)) 
    test_pixel_size = 3
    assert np.abs(image_processing_functions.atom_count_pixel_sum(test_array, test_pixel_size) - 1200) < 1.0


def test_get_atom_density_absorption():
    ROI = [270, 0, 480, 180] 
    EXPECTED_SUM = 5738896.80
    EXPECTED_DETUNED_SUM = 11734801.39
    EXPECTED_SAT_SUM = 5756960.91
    test_image_array = load_test_image()
    atom_number_image_full = image_processing_functions.get_atom_density_absorption(test_image_array)
    atom_number_image_full_detuned = image_processing_functions.get_atom_density_absorption(test_image_array, detuning = 3)
    atom_number_image_full_sat = image_processing_functions.get_atom_density_absorption(test_image_array, flag = 'sat_beer-lambert', saturation_counts = 1000000)
    atom_number_image_full_geo_adjusted = image_processing_functions.get_atom_density_absorption(test_image_array, cross_section_imaging_geometry_factor = 0.5)
    atom_count = image_processing_functions.atom_count_pixel_sum(atom_number_image_full, 27.52, sum_region = ROI)
    atom_count_detuned = image_processing_functions.atom_count_pixel_sum(atom_number_image_full_detuned, 27.52, sum_region = ROI) 
    atom_count_sat = image_processing_functions.atom_count_pixel_sum(atom_number_image_full_sat, 27.52, sum_region = ROI)
    atom_count_geo_adjusted = image_processing_functions.atom_count_pixel_sum(atom_number_image_full_geo_adjusted, 27.52, sum_region = ROI)
    assert np.abs(atom_count - EXPECTED_SUM) < 0.01 
    assert np.abs(atom_count_detuned - EXPECTED_DETUNED_SUM) < 0.01 
    assert np.abs(atom_count_sat - EXPECTED_SAT_SUM) < 0.01
    assert np.abs(atom_count_geo_adjusted - 2 *EXPECTED_SUM) < 0.01


POLROT_DETUNING_1A = 5
POLROT_DETUNING_2A = -10
POLROT_DETUNING_1B = 10
POLROT_DETUNING_2B = -5

def _generate_fake_polrot_images():
    IMAGE_PIXEL_SIZE = 300
    SIGMA_1 = 2.0 
    SIGMA_2 = 1.3
    li_cross_section = image_processing_functions._get_res_cross_section_from_species('6Li')
    li_linewidth = image_processing_functions._get_linewidth_from_species('6Li')
    fake_image_x = np.linspace(-5, 5, IMAGE_PIXEL_SIZE)
    fake_image_y = np.linspace(-5, 5, IMAGE_PIXEL_SIZE)
    fake_image_x_grid, fake_image_y_grid = np.meshgrid(fake_image_x, fake_image_y) 
    def gaussian_density_function(x, y, sigma):
        return np.exp(-(np.square(x) + np.square(y)) / (2 * np.square(sigma))) 
    fake_density_1 = gaussian_density_function(fake_image_x_grid, fake_image_y_grid, SIGMA_1)
    fake_density_2 = gaussian_density_function(fake_image_x_grid, fake_image_y_grid, SIGMA_2)
    return image_processing_functions.get_polrot_images_from_atom_density(fake_density_1, fake_density_2, POLROT_DETUNING_1A, POLROT_DETUNING_1B,
                                                        POLROT_DETUNING_2A, POLROT_DETUNING_2B, phase_sign = -1.0)
"""
Makes sure that the polrot _generation_, and thus the base polrot image function, hasn't changed"""
def test_polrot_images_function():
    image_A, image_B = _generate_fake_polrot_images()
    saved_image_A = np.load(os.path.join(RESOURCES_DIRECTORY_PATH, "Fake_Polrot_Image_A.npy"))
    saved_image_B = np.load(os.path.join(RESOURCES_DIRECTORY_PATH, "Fake_Polrot_Image_B.npy"))
    assert np.all(np.abs(saved_image_A - image_A) < 1e-6)
    assert np.all(np.abs(saved_image_B - image_B) < 1e-6)


def test_python_polrot_image_function():
    REF_OD_1 = 1.2 
    REF_OD_2 = 3.6
    REF_LINEWIDTH = 3 
    REF_DETUNING_1A = 5
    REF_DETUNING_1B = 7
    REF_DETUNING_2A = 9
    REF_DETUNING_2B = 11 
    REF_INTENSITY_A = 0.7
    REF_INTENSITY_B = 1.6
    REF_INTENSITY_SAT = 2 
    REF_PHASE_SIGN = 1.0

    EXPECTED_RESULT_A = 1.3071046
    EXPECTED_RESULT_B = 1.2745582

    calculated_result_A, calculated_result_B = image_processing_functions.python_polrot_image_function(
                    (REF_OD_1, REF_OD_2), REF_DETUNING_1A, REF_DETUNING_1B, REF_DETUNING_2A, REF_DETUNING_2B, 
                    REF_LINEWIDTH, REF_INTENSITY_A, REF_INTENSITY_B, REF_INTENSITY_SAT, REF_PHASE_SIGN
    )
    assert np.isclose(EXPECTED_RESULT_A, calculated_result_A) 
    assert np.isclose(EXPECTED_RESULT_B, calculated_result_B)

def test_python_and_jit_polrot_image_function_agreement():
    REF_OD_1 = 1.2 
    REF_OD_2 = 3.6
    REF_LINEWIDTH = 3 
    REF_DETUNING_1A = 5
    REF_DETUNING_1B = 7
    REF_DETUNING_2A = 9
    REF_DETUNING_2B = 11 
    REF_INTENSITY_A = 0.7
    REF_INTENSITY_B = 1.6
    REF_INTENSITY_SAT = 2 
    REF_PHASE_SIGN = 1.0

    calculated_result_A_python, calculated_result_B_python = image_processing_functions.python_polrot_image_function(
                    (REF_OD_1, REF_OD_2), REF_DETUNING_1A, REF_DETUNING_1B, REF_DETUNING_2A, REF_DETUNING_2B, 
                    REF_LINEWIDTH, REF_INTENSITY_A, REF_INTENSITY_B, REF_INTENSITY_SAT, REF_PHASE_SIGN
    )

    calculated_result_A_compiled, calculated_result_B_compiled = image_processing_functions._compiled_python_polrot_image_function(
                    (REF_OD_1, REF_OD_2), REF_DETUNING_1A, REF_DETUNING_1B, REF_DETUNING_2A, REF_DETUNING_2B, 
                    REF_LINEWIDTH, REF_INTENSITY_A, REF_INTENSITY_B, REF_INTENSITY_SAT, REF_PHASE_SIGN
    )


def test_get_atom_density_from_polrot_images():
    fake_image_A, fake_image_B = _generate_fake_polrot_images()
    reconstructed_density_1, reconstructed_density_2 = image_processing_functions.get_atom_density_from_polrot_images(fake_image_A, fake_image_B, 
                                                                                                                    POLROT_DETUNING_1A, POLROT_DETUNING_1B,
                                                                                                                    POLROT_DETUNING_2A, POLROT_DETUNING_2B,
                                                                                                                    phase_sign = -1.0)
    saved_density_1 = np.load(os.path.join(RESOURCES_DIRECTORY_PATH, "Fake_Polrot_Atom_Density_1.npy"))
    saved_density_2 = np.load(os.path.join(RESOURCES_DIRECTORY_PATH, "Fake_Polrot_Atom_Density_2.npy"))
    assert np.all(np.abs(saved_density_1 - reconstructed_density_1) < 1e-4)
    assert np.all(np.abs(saved_density_2 - reconstructed_density_2) < 1e-4)
    reconstructed_geo_adjusted_density_1, reconstructed_geo_adjusted_density_2 = image_processing_functions.get_atom_density_from_polrot_images(
                                                                            fake_image_A, fake_image_B, POLROT_DETUNING_1A, POLROT_DETUNING_1B, 
                                                                            POLROT_DETUNING_2A, POLROT_DETUNING_2B, phase_sign = -1.0, 
                                                                            cross_section_imaging_geometry_factor = 0.5)
    assert np.all(np.abs(2 * saved_density_1 - reconstructed_geo_adjusted_density_1) < 1e-4)
    assert np.all(np.abs(2 * saved_density_2 - reconstructed_geo_adjusted_density_2) < 1e-4)  


def test_generate_polrot_lookup_table():
    try:
        image_processing_functions.generate_polrot_lookup_table(POLROT_DETUNING_1A, POLROT_DETUNING_1B, POLROT_DETUNING_2A, POLROT_DETUNING_2B, phase_sign = -1.0,
                                                            num_samps = 100)
        generated_array = np.load("Polrot_Lookup_Table.npy") 
        stored_array = np.load(os.path.join(RESOURCES_DIRECTORY_PATH, "Polrot_Lookup_Table_Small.npy")) 
        print(generated_array - stored_array)
        assert np.all(np.isclose(generated_array, stored_array, rtol = 1e-3, atol = 1e-2))
    finally:
        os.remove("Polrot_Lookup_Table.npy") 
        os.remove("Polrot_Lookup_Table_Params.txt") 


def test_get_polrot_densities_from_lookup_table():
    fake_image_A, fake_image_B = _generate_fake_polrot_images() 
    densities_lookup_1, densities_lookup_2 = np.load(os.path.join(RESOURCES_DIRECTORY_PATH, "Polrot_Lookup_Table_Full.npy"))
    reconstructed_density_1, reconstructed_density_2 = image_processing_functions.get_polrot_densities_from_lookup_table(fake_image_A, fake_image_B, 
                                                                                                                        densities_lookup_1, densities_lookup_2) 
    saved_density_1 = np.load(os.path.join(RESOURCES_DIRECTORY_PATH, "Fake_Polrot_Atom_Density_1.npy"))
    saved_density_2 = np.load(os.path.join(RESOURCES_DIRECTORY_PATH, "Fake_Polrot_Atom_Density_2.npy"))
    assert np.all(np.abs(saved_density_1 - reconstructed_density_1) < 1e-3)
    assert np.all(np.abs(saved_density_2 - reconstructed_density_2) < 1e-3)


def test_rotate_and_crop_hybrid_image():
    X_SIZE = 300 
    Y_SIZE = 300 
    X_CENTER = 110 
    Y_CENTER = 203 
    GAUSSIAN_X_WIDTH = 50
    GAUSSIAN_Y_WIDTH = 20
    center = (X_CENTER, Y_CENTER)
    y_indices, x_indices = np.mgrid[0:Y_SIZE, 0:X_SIZE]
    gaussian_data = data_fitting_functions.two_dimensional_gaussian(x_indices, y_indices, 1.0, X_CENTER, Y_CENTER, GAUSSIAN_X_WIDTH, GAUSSIAN_Y_WIDTH, 0)
    X_CROP_WIDTH = 100 
    Y_CROP_WIDTH = 150
    cropped_rotated_image, cropped_rotated_center = image_processing_functions._rotate_and_crop_hybrid_image(gaussian_data, center, 90, 
                                                                                x_crop_width = X_CROP_WIDTH, y_crop_width = Y_CROP_WIDTH)
    rotated_x_center, rotated_y_center = cropped_rotated_center 
    assert (np.abs(rotated_x_center - X_CROP_WIDTH / 2.0 < 1e-3))
    assert (np.abs(rotated_y_center - Y_CROP_WIDTH / 2.0 < 1e-3))
    EXPECTED_COUNTS_SUM = 5375.8749
    counts_sum = np.sum(cropped_rotated_image)
    assert (np.abs(counts_sum - EXPECTED_COUNTS_SUM) < 1e-3)


def test_get_hybrid_trap_densities_along_harmonic_axis():
    EXPECTED_X_CENTER = 228 
    EXPECTED_Y_CENTER = 398
    SAMPLE_UM_PER_PIXEL = 0.6
    SAMPLE_AXICON_DIAMETER_PIX = 189
    SAMPLE_AXICON_LENGTH_PIX = 250
    SAMPLE_TILT_DEG = 6.3
    SAMPLE_SIDE_TILT_DEG = 10
    SAMPLE_SIDE_ASPECT_RATIO = 1.4
    axicon_diameter_um = SAMPLE_UM_PER_PIXEL * SAMPLE_AXICON_DIAMETER_PIX
    sample_hybrid_trap_data = np.load('resources/Sample_Box_Exp.npy')
    hybrid_trap_harmonic_positions, hybrid_trap_harmonic_data = image_processing_functions.get_hybrid_trap_densities_along_harmonic_axis(sample_hybrid_trap_data, 
                                                                SAMPLE_TILT_DEG, SAMPLE_AXICON_DIAMETER_PIX, SAMPLE_AXICON_LENGTH_PIX,
                                                                SAMPLE_SIDE_TILT_DEG, SAMPLE_SIDE_ASPECT_RATIO, SAMPLE_UM_PER_PIXEL)
    filtered_hybrid_trap_harmonic_data = scipy.signal.savgol_filter(hybrid_trap_harmonic_data, 15, 2)
    max_index = np.argmax(hybrid_trap_harmonic_data) 
    max_value = hybrid_trap_harmonic_data[max_index]
    CENTER_SNIPPET_HALF_WIDTH = 10
    center_snippet = sample_hybrid_trap_data[EXPECTED_Y_CENTER - CENTER_SNIPPET_HALF_WIDTH:EXPECTED_Y_CENTER+CENTER_SNIPPET_HALF_WIDTH, 
                                            EXPECTED_X_CENTER - CENTER_SNIPPET_HALF_WIDTH: EXPECTED_X_CENTER + CENTER_SNIPPET_HALF_WIDTH]
    center_snippet_average_2d_density = np.sum(center_snippet) / center_snippet.size
    center_snippet_average_3d_density = center_snippet_average_2d_density / (SAMPLE_UM_PER_PIXEL * SAMPLE_AXICON_DIAMETER_PIX)
    max_index = np.argmax(filtered_hybrid_trap_harmonic_data)
    max_value = filtered_hybrid_trap_harmonic_data[max_index] 
    max_position = hybrid_trap_harmonic_positions[max_index] 
    assert(np.abs(max_position) < 10) 
    assert(np.abs((center_snippet_average_3d_density - max_value) / center_snippet_average_3d_density < 1e-1))


def test_get_hybrid_cross_section_um():
    SAMPLE_SIDE_ANGLE_DEG = 45
    SAMPLE_SIDE_ASPECT_RATIO = 2 
    SAMPLE_TOP_RADIUS_UM = 100
    #From hand-evaluation of the formula
    EXPECTED_CROSS_SECTION_UM2 = 25132.74123
    cross_section = image_processing_functions.get_hybrid_cross_section_um(SAMPLE_TOP_RADIUS_UM, SAMPLE_SIDE_ANGLE_DEG, SAMPLE_SIDE_ASPECT_RATIO)
    assert np.isclose(cross_section, EXPECTED_CROSS_SECTION_UM2)


<<<<<<< HEAD
def test_bin_data():
    DATA_LENGTH_1D = 24
    BIN_SIZE_1D_EVEN = 3
    BIN_SIZE_1D_UNEVEN = 5
    def validate_data_1d(data_length, bin_size, rebinned_data):
        expected_rebinned_data = (bin_size - 1) / 2 + bin_size * np.arange(data_length // bin_size)
        assert np.array_equal(rebinned_data, expected_rebinned_data)
    data_to_bin_1d = np.arange(DATA_LENGTH_1D) 
    rebinned_data_even = image_processing_functions.bin_data(data_to_bin_1d, BIN_SIZE_1D_EVEN)
    validate_data_1d(DATA_LENGTH_1D, BIN_SIZE_1D_EVEN, rebinned_data_even)
    rebinned_data_uneven = image_processing_functions.bin_data(data_to_bin_1d, BIN_SIZE_1D_UNEVEN)
    validate_data_1d(DATA_LENGTH_1D, BIN_SIZE_1D_UNEVEN, rebinned_data_uneven)
    DATA_LENGTH_2D = 96
    DATA_SHAPE_2D = (8, 12)
    data_to_bin_2d = np.arange(DATA_LENGTH_2D).reshape(DATA_SHAPE_2D)
    data_shape_2d = data_to_bin_2d.shape
    BIN_SIZE_2D_SINGLE_EVEN = 2 
    BIN_SIZE_2D_SINGLE_UNEVEN = 5
    BIN_SIZE_2D_TUPLE_EVEN = (2, 3) 
    BIN_SIZE_2D_TUPLE_UNEVEN = (3, 5)
    def validate_data_2d(data_shape, bin_shape, rebinned_data):
        data_dim_0, data_dim_1 = data_shape 
        bin_dim_0, bin_dim_1 = bin_shape 
        constant_offset = (bin_dim_0 - 1) / 2 * data_dim_1 + (bin_dim_1 - 1)/2 
        base_array = np.expand_dims(bin_dim_0 * data_dim_1 * np.arange(data_dim_0 // bin_dim_0), axis = 1) + bin_dim_1 * np.arange(data_dim_1 // bin_dim_1)
        expected_rebinned_data = constant_offset + base_array 
        assert np.array_equal(rebinned_data, expected_rebinned_data) 
    rebinned_data_2d_single_even = image_processing_functions.bin_data(data_to_bin_2d, BIN_SIZE_2D_SINGLE_EVEN)
    validate_data_2d(data_shape_2d, (BIN_SIZE_2D_SINGLE_EVEN, BIN_SIZE_2D_SINGLE_EVEN), rebinned_data_2d_single_even)
    rebinned_data_2d_single_uneven = image_processing_functions.bin_data(data_to_bin_2d, BIN_SIZE_2D_SINGLE_UNEVEN)
    validate_data_2d(data_shape_2d, (BIN_SIZE_2D_SINGLE_UNEVEN, BIN_SIZE_2D_SINGLE_UNEVEN), rebinned_data_2d_single_uneven)
    rebinned_data_2d_tuple_even = image_processing_functions.bin_data(data_to_bin_2d, BIN_SIZE_2D_TUPLE_EVEN)
    validate_data_2d(data_shape_2d, BIN_SIZE_2D_TUPLE_EVEN, rebinned_data_2d_tuple_even)
    rebinned_data_2d_tuple_uneven = image_processing_functions.bin_data(data_to_bin_2d, BIN_SIZE_2D_TUPLE_UNEVEN) 
    validate_data_2d(data_shape_2d, BIN_SIZE_2D_TUPLE_UNEVEN, rebinned_data_2d_tuple_uneven) 
    
    
=======
def test_get_saturation_counts_from_camera_parameters():
    SAMPLE_CAMERA_COUNTS_TO_PHOTONS_FACTOR = 1.2
    SAMPLE_PIXEL_LENGTH_M = 1e-6 
    SAMPLE_IMAGING_TIME_S = 1e-4
    SAMPLE_LINEWIDTH_Hz = 1e6 
    SAMPLE_RES_CROSS_SECTION_M = 1e-13
    sample_saturation_counts = image_processing_functions.get_saturation_counts_from_camera_parameters(SAMPLE_PIXEL_LENGTH_M, SAMPLE_IMAGING_TIME_S, 
                                                                                                    SAMPLE_CAMERA_COUNTS_TO_PHOTONS_FACTOR, 
                                                                                                    SAMPLE_LINEWIDTH_Hz, SAMPLE_RES_CROSS_SECTION_M)
    #Verified to be the correct result for this set of input parameters
    EXPECTED_SAMPLE_SATURATION_COUNTS = 2618.00
    assert np.isclose(sample_saturation_counts, EXPECTED_SAMPLE_SATURATION_COUNTS)

>>>>>>> 376b23d7





    
<|MERGE_RESOLUTION|>--- conflicted
+++ resolved
@@ -309,7 +309,6 @@
     assert np.isclose(cross_section, EXPECTED_CROSS_SECTION_UM2)
 
 
-<<<<<<< HEAD
 def test_bin_data():
     DATA_LENGTH_1D = 24
     BIN_SIZE_1D_EVEN = 3
@@ -346,8 +345,6 @@
     rebinned_data_2d_tuple_uneven = image_processing_functions.bin_data(data_to_bin_2d, BIN_SIZE_2D_TUPLE_UNEVEN) 
     validate_data_2d(data_shape_2d, BIN_SIZE_2D_TUPLE_UNEVEN, rebinned_data_2d_tuple_uneven) 
     
-    
-=======
 def test_get_saturation_counts_from_camera_parameters():
     SAMPLE_CAMERA_COUNTS_TO_PHOTONS_FACTOR = 1.2
     SAMPLE_PIXEL_LENGTH_M = 1e-6 
@@ -361,7 +358,6 @@
     EXPECTED_SAMPLE_SATURATION_COUNTS = 2618.00
     assert np.isclose(sample_saturation_counts, EXPECTED_SAMPLE_SATURATION_COUNTS)
 
->>>>>>> 376b23d7
 
 
 
