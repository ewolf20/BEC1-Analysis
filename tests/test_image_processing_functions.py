import hashlib
import os 
import sys

from astropy.io import fits
import matplotlib.pyplot as plt
import numpy as np 


path_to_file = os.path.dirname(os.path.abspath(__file__))
path_to_analysis = path_to_file + "/../../"
sys.path.insert(0, path_to_analysis)

RESOURCES_DIRECTORY_PATH = "./resources"

TEST_IMAGE_FILE_PATH = "resources/805277_2022-04-06--8-49-08_Side.fits"
TEST_IMAGE_FILE_NAME = "805277_2022-04-06--8-49-08_Side.fits"
ABSORPTION_NUMPY_ARRAY_FILEPATH = "resources/Test_Image_Absorption.npy" 
OD_NUMPY_ARRAY_FILEPATH = "resources/Test_Image_OD.npy"


from BEC1_Analysis.code import image_processing_functions 

def load_test_image():
    with fits.open(TEST_IMAGE_FILE_PATH) as hdul:
        return hdul[0].data

def check_sha_hash(bytes, checksum_string):
    m = hashlib.sha256() 
    m.update(bytes) 
    return m.hexdigest() == checksum_string

def get_sha_hash_string(my_bytes):
    m = hashlib.sha256() 
    m.update(my_bytes) 
    return m.hexdigest()

def test_get_absorption_image():
    ROI = [270, 0, 480, 180]
    test_image_array = load_test_image()
    absorption_image_full = image_processing_functions.get_absorption_image(test_image_array)
    saved_absorption_image_full = np.load(ABSORPTION_NUMPY_ARRAY_FILEPATH)
    assert np.all(np.abs(absorption_image_full - saved_absorption_image_full) < 1e-4)
    absorption_image_ROI = image_processing_functions.get_absorption_image(test_image_array, ROI = ROI)
    xmin, ymin, xmax, ymax = ROI 
    saved_absorption_image_ROI = saved_absorption_image_full[ymin:ymax, xmin:xmax]
    assert np.all(np.abs(absorption_image_ROI - saved_absorption_image_ROI) < 1e-4)


def test_get_absorption_od_image():
    test_image_array = load_test_image() 
    od_image_full = image_processing_functions.get_absorption_od_image(test_image_array)
    saved_od_image = np.load(OD_NUMPY_ARRAY_FILEPATH)
    assert np.all(np.abs(od_image_full - saved_od_image) < 1e-4)

def test_pixel_sum():
    ROI = [270, 0, 480, 180] 
    ROI_TARGET_SUM = 44835.131246112694
    FULL_IMAGE_TARGET_SUM = 266372.87341004313
    test_image_array = load_test_image() 
    od_image_full = image_processing_functions.get_absorption_od_image(test_image_array)
    full_image_sum = image_processing_functions.pixel_sum(od_image_full)
    roi_sum = image_processing_functions.pixel_sum(od_image_full, sum_region = ROI)
    assert np.abs(full_image_sum - FULL_IMAGE_TARGET_SUM) < 1.0
    assert np.abs(roi_sum - ROI_TARGET_SUM) < 1.0


def test_atom_count_pixel_sum():
    test_array = np.ones((20, 20)) 
    test_pixel_size = 3
    assert np.abs(image_processing_functions.atom_count_pixel_sum(test_array, test_pixel_size) - 1200) < 1.0


def test_get_atom_density_absorption():
<<<<<<< HEAD
    ROI = [270, 0, 480, 180] 
    EXPECTED_SUM = 5738896.80
    EXPECTED_DETUNED_SUM = 11734801.39
    EXPECTED_SAT_SUM = 5756960.91
    test_image_array = load_test_image()
    atom_number_image_full = image_processing_functions.get_atom_density_absorption(test_image_array)
    atom_number_image_full_detuned = image_processing_functions.get_atom_density_absorption(test_image_array, detuning = 3)
    atom_number_image_full_sat = image_processing_functions.get_atom_density_absorption(test_image_array, flag = 'sat_beer-lambert', saturation_counts = 1000000)
    atom_count = image_processing_functions.atom_count_pixel_sum(atom_number_image_full, 27.52, sum_region = ROI)
    atom_count_detuned = image_processing_functions.atom_count_pixel_sum(atom_number_image_full_detuned, 27.52, sum_region = ROI) 
    atom_count_sat = image_processing_functions.atom_count_pixel_sum(atom_number_image_full_sat, 27.52, sum_region = ROI)
    assert np.abs(atom_count - EXPECTED_SUM) < 0.01 
    assert np.abs(atom_count_detuned - EXPECTED_DETUNED_SUM) < 0.01 
    assert np.abs(atom_count_sat - EXPECTED_SAT_SUM) < 0.01
=======
    ROI = [270, 0, 480, 180]
    test_image_array = load_test_image()
    EXPECTED_SUM = 5721445.3266
    EXPECTED_DETUNED_SUM = 11699116.9036
    EXPECTED_SAT_SUM = 5750309.7486
    atom_number_image_full = image_processing_functions.get_atom_density_absorption(test_image_array)
    atom_number_image_full_detuned = image_processing_functions.get_atom_density_absorption(test_image_array, detuning = 3)
    atom_number_image_full_sat = image_processing_functions.get_atom_density_absorption(test_image_array, flag = 'sat_beer-lambert', saturation_counts = 1000000)
    atom_count_full = image_processing_functions.atom_count_pixel_sum(atom_number_image_full, 27.5, sum_region = ROI)
    atom_count_full_detuned = image_processing_functions.atom_count_pixel_sum(atom_number_image_full_detuned, 27.5, sum_region = ROI)
    atom_count_full_sat = image_processing_functions.atom_count_pixel_sum(atom_number_image_full_sat, 27.5, sum_region = ROI)
    print(atom_count_full) 
    print(atom_count_full_detuned) 
    print(atom_count_full_sat)
    assert np.abs(atom_count_full - EXPECTED_SUM) < 0.001
    assert np.abs(atom_count_full_detuned - EXPECTED_DETUNED_SUM) < 0.001
    assert np.abs(atom_count_full_sat - EXPECTED_SAT_SUM) < 0.001
>>>>>>> 521954b5


POLROT_DETUNING_1A = 5
POLROT_DETUNING_2A = -10
POLROT_DETUNING_1B = 10
POLROT_DETUNING_2B = -5

def _generate_fake_polrot_images():
    IMAGE_PIXEL_SIZE = 300
    SIGMA_1 = 2.0 
    SIGMA_2 = 1.3
    li_cross_section = image_processing_functions._get_res_cross_section_from_species('6Li')
    li_linewidth = image_processing_functions._get_linewidth_from_species('6Li')
    fake_image_x = np.linspace(-5, 5, IMAGE_PIXEL_SIZE)
    fake_image_y = np.linspace(-5, 5, IMAGE_PIXEL_SIZE)
    fake_image_x_grid, fake_image_y_grid = np.meshgrid(fake_image_x, fake_image_y) 
    def gaussian_density_function(x, y, sigma):
        return np.exp(-(np.square(x) + np.square(y)) / (2 * np.square(sigma))) 
    fake_density_1 = gaussian_density_function(fake_image_x_grid, fake_image_y_grid, SIGMA_1)
    fake_density_2 = gaussian_density_function(fake_image_x_grid, fake_image_y_grid, SIGMA_2)
    fake_od_naught_1 = fake_density_1 * li_cross_section
    fake_od_naught_2 = fake_density_2 * li_cross_section
    polrot_image_function = image_processing_functions.wrapped_polrot_image_function
    image_A = np.zeros(fake_image_x_grid.shape) 
    image_B = np.zeros(fake_image_x_grid.shape) 
    for i in range(IMAGE_PIXEL_SIZE):
        for j in range(IMAGE_PIXEL_SIZE):
            fake_od_naught_1_pixel = fake_od_naught_1[i][j] 
            fake_od_naught_2_pixel = fake_od_naught_2[i][j]
            fake_od_pixel_array = np.array([fake_od_naught_1_pixel, fake_od_naught_2_pixel])
            image_A_pixel, image_B_pixel = polrot_image_function(fake_od_pixel_array, POLROT_DETUNING_1A, POLROT_DETUNING_1B, 
                                                            POLROT_DETUNING_2A, POLROT_DETUNING_2B, li_linewidth, 0, 0, np.inf)
            image_A[i][j] = image_A_pixel
            image_B[i][j] = image_B_pixel
    return (image_A, image_B)

"""
Makes sure that the polrot _generation_, and thus the base polrot image function, hasn't changed"""
def test_polrot_images_function():
    image_A, image_B = _generate_fake_polrot_images()
    saved_image_A = np.load(os.path.join(RESOURCES_DIRECTORY_PATH, "Fake_Polrot_Image_A.npy"))
    saved_image_B = np.load(os.path.join(RESOURCES_DIRECTORY_PATH, "Fake_Polrot_Image_B.npy"))
    assert np.all(np.abs(saved_image_A - image_A) < 1e-6)
    assert np.all(np.abs(saved_image_B - image_B) < 1e-6)


    

def test_get_atom_density_from_polrot_images():
    fake_image_A, fake_image_B = _generate_fake_polrot_images()
    reconstructed_density_1, reconstructed_density_2 = image_processing_functions.get_atom_density_from_polrot_images(fake_image_A, fake_image_B, 
                                                                                                                    POLROT_DETUNING_1A, POLROT_DETUNING_1B,
                                                                                                                    POLROT_DETUNING_2A, POLROT_DETUNING_2B)
    saved_density_1 = np.load(os.path.join(RESOURCES_DIRECTORY_PATH, "Fake_Polrot_Atom_Density_1.npy"))
    saved_density_2 = np.load(os.path.join(RESOURCES_DIRECTORY_PATH, "Fake_Polrot_Atom_Density_2.npy"))
    assert np.all(np.abs(saved_density_1 - reconstructed_density_1) < 1e-4)
    assert np.all(np.abs(saved_density_2 - reconstructed_density_2) < 1e-4)
    
<|MERGE_RESOLUTION|>--- conflicted
+++ resolved
@@ -72,7 +72,6 @@
 
 
 def test_get_atom_density_absorption():
-<<<<<<< HEAD
     ROI = [270, 0, 480, 180] 
     EXPECTED_SUM = 5738896.80
     EXPECTED_DETUNED_SUM = 11734801.39
@@ -87,25 +86,6 @@
     assert np.abs(atom_count - EXPECTED_SUM) < 0.01 
     assert np.abs(atom_count_detuned - EXPECTED_DETUNED_SUM) < 0.01 
     assert np.abs(atom_count_sat - EXPECTED_SAT_SUM) < 0.01
-=======
-    ROI = [270, 0, 480, 180]
-    test_image_array = load_test_image()
-    EXPECTED_SUM = 5721445.3266
-    EXPECTED_DETUNED_SUM = 11699116.9036
-    EXPECTED_SAT_SUM = 5750309.7486
-    atom_number_image_full = image_processing_functions.get_atom_density_absorption(test_image_array)
-    atom_number_image_full_detuned = image_processing_functions.get_atom_density_absorption(test_image_array, detuning = 3)
-    atom_number_image_full_sat = image_processing_functions.get_atom_density_absorption(test_image_array, flag = 'sat_beer-lambert', saturation_counts = 1000000)
-    atom_count_full = image_processing_functions.atom_count_pixel_sum(atom_number_image_full, 27.5, sum_region = ROI)
-    atom_count_full_detuned = image_processing_functions.atom_count_pixel_sum(atom_number_image_full_detuned, 27.5, sum_region = ROI)
-    atom_count_full_sat = image_processing_functions.atom_count_pixel_sum(atom_number_image_full_sat, 27.5, sum_region = ROI)
-    print(atom_count_full) 
-    print(atom_count_full_detuned) 
-    print(atom_count_full_sat)
-    assert np.abs(atom_count_full - EXPECTED_SUM) < 0.001
-    assert np.abs(atom_count_full_detuned - EXPECTED_DETUNED_SUM) < 0.001
-    assert np.abs(atom_count_full_sat - EXPECTED_SAT_SUM) < 0.001
->>>>>>> 521954b5
 
 
 POLROT_DETUNING_1A = 5
