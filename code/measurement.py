import datetime
import json
import os

import matplotlib.pyplot as plt
import matplotlib.patches as patches
from matplotlib.widgets import RectangleSelector
import numpy as np
from astropy.io import fits

from .image_processing_functions import get_absorption_image
from . import loading_functions 

loading_functions.load_satyendra()

from satyendra.code import breadboard_functions

IMAGE_FORMATS_LIST = ['.fits']
IMAGING_TYPES_LIST = ['top_double', 'side_low_mag', 'side_high_mag']
MEASUREMENT_IMAGE_NAME_DICT = {'top_double': ['TopA', 'TopB'],
                                'side_low_mag':['Side'], 'side_high_mag':['Side']}
DATETIME_FORMAT_STRING = "%Y-%m-%d--%H-%M-%S"
FILENAME_DELIMITER_CHAR = "_"

class Measurement():

    """Initialization method.
    
    Parameters:
    
    measurement_directory_path: str, The path to a directory containing the labeled images to process.
    imaging_type: str, The type of imaging, e.g. top or side, low mag or high mag.
    experiment_parameters: dict {parname:value} of experiment-level parameters not saved within the run parameters, e.g. trapping frequencies
    image_format: str, the filetype of the images being processed
    hold_images_in_memory: bool, Whether images are kept loaded in memory, or loaded on an as-needed basis and then released.
    measurement_parameters: dict {parname:value} of measurement-level params, e.g. a list of run ids which are flagged as bad shots or 
    the coordinates of a background box.
    run_parameters_verbose: Whether the runs store the entire set of experiment parameters, or just those being scanned.
    load_breadboard: Whether to load a connection to breadboard. If False, the measurement operates in offline mode. """
#TODO Add test for offline mode measurement!!!
    def __init__(self, measurement_directory_path = None, imaging_type = 'top_double', experiment_parameters = None, image_format = ".fits", 
                    hold_images_in_memory = True, measurement_parameters = None, run_parameters_verbose = False, load_breadboard = True):
        if(load_breadboard):
            self.breadboard_client = breadboard_functions.load_breadboard_client() 
        else:
            self.breadboard_client = None
        if(not measurement_directory_path):
            measurement_directory_path = os.getcwd() 
        self.measurement_directory_path = measurement_directory_path 
        self.imaging_type = imaging_type
        self.image_format = image_format
        self.hold_images_in_memory = hold_images_in_memory
        if(not experiment_parameters):
            self.experiment_parameters = loading_functions.load_experiment_parameters()
        else:
            self.experiment_parameters = experiment_parameters
        if(measurement_parameters):   
            self.measurement_parameters = measurement_parameters
        else:
            self.measurement_parameters = {}
        self.run_parameters_verbose = run_parameters_verbose
        

    """Initializes the runs dict.
    
    Creates a dictionary {run_id:Run} of runs in the measurement. Each individual run is an object containing the run parameters and images."""
    #TODO: Update so that the error is more descriptive when the wrong measurement type is specified
    def _initialize_runs_dict(self, use_saved_params = False, saved_params_filename = "run_params_dump.json"):
        unique_run_ids_list = list(set([Measurement._parse_run_id_from_filename(f) for f in os.listdir(self.measurement_directory_path) if self.image_format in f]))
        datetimes_list = list([Measurement._parse_datetime_from_filename(f) for f in os.listdir(self.measurement_directory_path) if self.image_format in f])
        min_datetime = min(datetimes_list) 
        max_datetime = max(datetimes_list)
        sorted_run_ids_list = sorted(unique_run_ids_list)
        if(not use_saved_params):
            DATA_DUMP_PARAMS_FILENAME = "run_params_dump.json" 
            path_to_dump_file_in_measurement_folder = os.path.join(self.measurement_directory_path, DATA_DUMP_PARAMS_FILENAME)
            if(os.path.exists(path_to_dump_file_in_measurement_folder)):
                run_parameters_list = loading_functions.load_run_parameters_from_json(path_to_dump_file_in_measurement_folder, 
                                                                        make_raw_parameters_terse = (not self.run_parameters_verbose))
            else:
                run_parameters_list = breadboard_functions.get_run_parameter_dicts_from_ids(self.breadboard_client, sorted_run_ids_list,
                                                                                    start_datetime = min_datetime, end_datetime = max_datetime, 
                                                                                    verbose = self.run_parameters_verbose)
        else:
            run_parameters_list = loading_functions.load_run_parameters_from_json(saved_params_filename)
<<<<<<< HEAD
=======
        runs_dict = {}
>>>>>>> f00efb3e
        matched_run_ids_and_parameters_list = [] 
        #O(n^2) naive search, but it's fine...
        for run_id in sorted_run_ids_list: 
            for parameters in run_parameters_list:
                if parameters['id'] == run_id:
                    matched_run_ids_and_parameters_list.append((run_id, parameters))
                    break
            else:
                raise RuntimeError("Unable to find data for run id: " + str(run_id))
        runs_dict = {}
        for run_id_and_parameters in matched_run_ids_and_parameters_list:
            run_id, run_parameters = run_id_and_parameters
            run_image_pathname_dict = {}
            run_id_image_filenames = [f for f in os.listdir(self.measurement_directory_path) if str(run_id) in f]
            for run_id_image_filename in run_id_image_filenames:
                for image_name in MEASUREMENT_IMAGE_NAME_DICT[self.imaging_type]:
                    if image_name in run_id_image_filename:
                        run_id_image_pathname = os.path.join(self.measurement_directory_path, run_id_image_filename)
                        run_image_pathname_dict[image_name] = run_id_image_pathname 
                        break
            current_run = Run(run_id, run_image_pathname_dict, self.breadboard_client, hold_images_in_memory= self.hold_images_in_memory, 
                                parameters = run_parameters, image_format = self.image_format)
            runs_dict[run_id] = current_run
        self.runs_dict = runs_dict



    """
    Dumps the parameters of the runs dict to a .json file.
    
    When called, save a dictionary {run_ID, params} of the parameters of each run in the current 
    runs dict. Avoids repeating calls to breadboard."""
    def dump_runs_dict(self, dump_filename = "run_params_dump.json"):
        with open(dump_filename, 'w') as dump_file:
            dump_dict = {} 
            for run_id in self.runs_dict:
                current_run = self.runs_dict[run_id] 
                dump_dict[run_id] = current_run.get_parameters() 
            dump_file.write(json.dumps(dump_dict))

    
    """
    Labels runs as bad shots.
    
    Uses the function badshot_function to label runs as bad shots. badshot function has calling signature (runs_dict, **kwargs), 
    with **kwargs intended for passing in self.measurement_parameters, and returns a list of run_ids which are bad shots.

    If badshots_list is passed, instead labels the run_ids in badshots_array as bad shots."""
    def label_badshots(self, badshot_function = None, badshots_list = None):
        if(not badshots_list and badshot_function):
            badshots_list = badshot_function(self.runs_dict, **self.measurement_parameters)
        for run_id in self.runs_dict:
            if run_id in badshots_list:
                current_run = self.runs_dict[run_id]
                current_run.is_badshot = True
                current_run.parameters['badshot'] = True


    def get_badshots_list(self):
        badshots_list = []
        for run_id in self.runs_dict:
            current_run = self.runs_dict[run_id]
            if current_run.is_badshot:
                badshots_list.append(run_id) 
        return badshots_list



    """
    Set a rectangular box with user input.
    
    run_to_use: The run to use for setting the box position. Default 0, i.e. the first run 
    in the runs_dict, but if this is a bad shot, can be changed."""
    def set_box(self, label, run_to_use = 0, image_to_use = None, box_coordinates = None):
        if(not box_coordinates):
            for i, key in enumerate(self.runs_dict):
                if(i == run_to_use):
                    my_run = self.runs_dict[key] 
                    break
            if(not image_to_use):
                for key in my_run.image_dict:
                    my_image_array = my_run.get_image(key)
                    break
            else:
                my_image_array = my_run.get_image(image_to_use)
            my_with_atoms_image = get_absorption_image(my_image_array)
            title = str(my_run.run_id)
            x_1, x_2, y_1, y_2 = Measurement._draw_box(my_with_atoms_image, label, title)
            x_min = int(min(x_1, x_2))
            y_min = int(min(y_1, y_2))
            x_max = int(max(x_1, x_2))
            y_max = int(max(y_1, y_2))
            self.measurement_parameters[label] = [x_min, y_min, x_max, y_max]
        else:
            self.measurement_parameters[label] = box_coordinates


    """
    Alias to set_box('norm_box'), for convenience."""
    def set_norm_box(self, run_to_use=0, image_to_use = None, box_coordinates = None):
        self.set_box('norm_box', run_to_use = run_to_use, image_to_use = image_to_use, box_coordinates = box_coordinates)

    """
    Alias to set_box('ROI'), for convenience."""
    def set_ROI(self, run_to_use = 0, image_to_use = None, box_coordinates = None):
        self.set_box('ROI', run_to_use = run_to_use, image_to_use = image_to_use, box_coordinates = box_coordinates)

    @staticmethod
    def _draw_box(my_image, label, title):
        ax = plt.gca()
        ax.imshow(my_image, cmap = 'gray')
        ax.set_title(title)
        x_1 = None 
        y_1 = None 
        x_2 = None 
        y_2 = None
        def line_select_callback(eclick, erelease):
            nonlocal x_1
            nonlocal x_2
            nonlocal y_1
            nonlocal y_2
            x_1, y_1 = eclick.xdata, eclick.ydata
            x_2, y_2 = erelease.xdata, erelease.ydata 
        props = {'facecolor':'none', 'edgecolor':'red', 'linewidth':1}
        rect = RectangleSelector(ax, line_select_callback, props = props)
        plt.suptitle("Set box: " + label)
        plt.show()
        return((x_1, x_2, y_1, y_2))

    
    def check_box(self, label, run_to_use = 0):
        for i, key in enumerate(self.runs_dict):
            if(i == run_to_use):
                my_run = self.runs_dict[key] 
                break 
        my_image_array = my_run.get_default_image()
        my_with_atoms_image = my_image_array[0]
        box_coordinates = self.measurement_parameters[label]
        x_min, y_min, x_max, y_max = box_coordinates
        width = x_max - x_min
        height = y_max - y_min
        rect = patches.Rectangle((x_min, y_min), width, height, linewidth = 1, edgecolor = 'r', facecolor = 'none') 
        ax = plt.gca()
        ax.imshow(my_with_atoms_image, cmap = 'gray')
        ax.add_patch(rect)
        plt.show()
        
    

    @staticmethod
    def _parse_run_id_from_filename(image_filename):
        run_id_string = image_filename.split(FILENAME_DELIMITER_CHAR)[0]
        return int(run_id_string)

    
    @staticmethod
    def _parse_datetime_from_filename(filename):
        datetime_string = filename.split(FILENAME_DELIMITER_CHAR)[1]
        return datetime.datetime.strptime(datetime_string, DATETIME_FORMAT_STRING)
        
class Run():
    """Initialization method
    
    Params:
    
    run_id: int, the run id
    image_pathnames_dict: A dict {image_name:image_pathname} of paths to each image associated with the given run. The names image_name are taken 
    from the list in MEASUREMENT_IMAGE_NAME_DICT which corresponds to the imaging_type of the overarching measurement. 
    breadboard_client: A client for querying breadboard to obtain the run parameters.
    image_format: The file extension of the image files
    parameters: The run parameters. If None, these are initialized by querying breadboard.
    parameters_verbose: Only used if parameters is None. If True, the parameters as queried from breadboard include all cicero information, not just list bound variables. 
    """
    def __init__(self, run_id, image_pathnames_dict, breadboard_client = None, hold_images_in_memory = True, image_format = ".fits", parameters = None, 
                parameters_verbose = False):
        self.run_id = run_id
        self.parameters_verbose = parameters_verbose
        self.breadboard_client = breadboard_client
        if(not parameters):
            self.parameters = self.load_parameters() 
        else:
            self.parameters = parameters
        if('badshot' in self.parameters):
            self.is_badshot = self.parameters['badshot']
        else:
            self.is_badshot = False
        self.hold_images_in_memory = hold_images_in_memory
        self.image_dict = {}
        if not image_format in IMAGE_FORMATS_LIST:
            raise RuntimeError("Image format is not supported.")
        self.image_format = image_format
        for key in image_pathnames_dict:
            image_pathname = image_pathnames_dict[key] 
            if(hold_images_in_memory):
                self.image_dict[key] = self.load_image(image_pathname)
            else:
                self.image_dict[key] = image_pathname


    def get_image(self, image_name, memmap = False):
        if(self.hold_images_in_memory):
            return self.image_dict[image_name]
        else:
            return self.load_image(self.image_dict[image_name], memmap = memmap)

    """
    Gives the first image in the run's imagedict; returns for any imaging type."""
    def get_default_image(self, memmap = False):
        for image_name in self.image_dict:
            return self.get_image(image_name, memmap = memmap)


    #TODO check formatting of returned dict from breadboard
    #TODO add support for recently uploaded runs
    def load_parameters(self):
        return breadboard_functions.get_run_parameter_dict_from_id(self.breadboard_client, self.run_id, verbose = self.parameters_verbose)

    def get_parameter_value(self, value_name):
        return self.parameters[value_name]

    def get_parameters(self):
        return self.parameters


    """
    Loads the image located at a pathname.

    Where memmap is true, loads a reference to the image location, rather than 
    the whole image into memory. To do so requires image to be unscaled.

    WARNING: An unscaled image is offset by -32768 thanks to unsigned integer issues. This 
    is safe for typical use, because this offset cancels when dark counts are subtracted.
    """
    def load_image(self, image_pathname, memmap = False):
        if(self.image_format == ".fits"):
            with fits.open(image_pathname, memmap = memmap, do_not_scale_image_data = memmap) as hdul:
                return hdul[0].data
        else:
            raise RuntimeError("The image format is not supported.")<|MERGE_RESOLUTION|>--- conflicted
+++ resolved
@@ -83,10 +83,7 @@
                                                                                     verbose = self.run_parameters_verbose)
         else:
             run_parameters_list = loading_functions.load_run_parameters_from_json(saved_params_filename)
-<<<<<<< HEAD
-=======
         runs_dict = {}
->>>>>>> f00efb3e
         matched_run_ids_and_parameters_list = [] 
         #O(n^2) naive search, but it's fine...
         for run_id in sorted_run_ids_list: 
@@ -96,7 +93,6 @@
                     break
             else:
                 raise RuntimeError("Unable to find data for run id: " + str(run_id))
-        runs_dict = {}
         for run_id_and_parameters in matched_run_ids_and_parameters_list:
             run_id, run_parameters = run_id_and_parameters
             run_image_pathname_dict = {}
