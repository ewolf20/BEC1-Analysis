import numpy as np
from scipy.integrate import trapezoid 
from scipy import ndimage

from . import data_fitting_functions, image_processing_functions, science_functions


#RAW IMAGES (Convenience functions for getting the raw pixel data from shots, cropped within an ROI)

def get_raw_pixels_na_catch(my_measurement, my_run, crop_roi = False):
    my_run_image_array = my_run.get_image("Catch", memmap = False) 
    if crop_roi:
        roi = my_measurement.measurement_parameters["ROI"] 
        x_min, y_min, x_max, y_max = roi
        my_run_image_array_cropped = my_run_image_array[:, y_min:y_max, x_min:x_max] 
        return (*my_run_image_array_cropped,)
    else:
        return (*my_run_image_array,)

def get_raw_pixels_side(my_measurement, my_run, crop_roi = False):
    my_run_image_array = my_run.get_image("Side", memmap = False)
    if crop_roi:
        roi = my_measurement.measurement_parameters["ROI"] 
        x_min, y_min, x_max, y_max = roi 
        my_run_image_array_cropped = my_run_image_array[:, y_min:y_max, x_min:x_max]
        return (*my_run_image_array_cropped,)
    else:
        return (*my_run_image_array,)
    

def get_raw_pixels_top_A(my_measurement, my_run, crop_roi = False):
    my_run_image_array = my_run.get_image("TopA", memmap = False)
    if crop_roi:
        roi = my_measurement.measurement_parameters["ROI"] 
        x_min, y_min, x_max, y_max = roi 
        my_run_image_array_cropped = my_run_image_array[:, y_min:y_max, x_min:x_max]
        return (*my_run_image_array_cropped,)
    else:
        return (*my_run_image_array,)
    

def get_raw_pixels_top_B(my_measurement, my_run, crop_roi = False):
    my_run_image_array = my_run.get_image("TopB", memmap = False)
    if crop_roi:
        roi = my_measurement.measurement_parameters["ROI"] 
        x_min, y_min, x_max, y_max = roi 
        my_run_image_array_cropped = my_run_image_array[:, y_min:y_max, x_min:x_max]
        return (*my_run_image_array_cropped,)
    else:
        return (*my_run_image_array,)


#ABS IMAGES (Sometimes called 'Fake OD')

def get_abs_image_na_catch(my_measurement, my_run):
    my_run_image_array = my_run.get_image('Catch', memmap = True) 
    my_run_abs_image = image_processing_functions.get_absorption_image(my_run_image_array, ROI = my_measurement.measurement_parameters["ROI"], 
                                                norm_box_coordinates = my_measurement.measurement_parameters["norm_box"])
    return my_run_abs_image

def get_abs_image_side(my_measurement, my_run):
    my_run_image_array = my_run.get_image('Side', memmap = True) 
    my_run_abs_image = image_processing_functions.get_absorption_image(my_run_image_array, ROI = my_measurement.measurement_parameters["ROI"], 
                                                norm_box_coordinates = my_measurement.measurement_parameters["norm_box"])
    return my_run_abs_image


def get_abs_image_top_A(my_measurement, my_run):
    my_run_image_array_A = my_run.get_image('TopA', memmap = True) 
    my_run_abs_image = image_processing_functions.get_absorption_image(my_run_image_array_A, ROI = my_measurement.measurement_parameters["ROI"], 
                                                norm_box_coordinates = my_measurement.measurement_parameters["norm_box"])
    return my_run_abs_image

def get_abs_image_top_B(my_measurement, my_run):
    my_run_image_array_B = my_run.get_image('TopB', memmap = True) 
    my_run_abs_image = image_processing_functions.get_absorption_image(my_run_image_array_B, ROI = my_measurement.measurement_parameters["ROI"], 
                                                norm_box_coordinates = my_measurement.measurement_parameters["norm_box"])
    return my_run_abs_image
    
def get_abs_images_top_double(my_measurement, my_run):
    return (get_abs_image_top_A(my_measurement, my_run), get_abs_image_top_B(my_measurement, my_run))

#OD IMAGES

def get_od_image_na_catch(my_measurement, my_run):
    my_run_image_array = my_run.get_image('Catch', memmap = True) 
    my_run_od_image = image_processing_functions.get_absorption_od_image(my_run_image_array, ROI = my_measurement.measurement_parameters["ROI"], 
                                                                norm_box_coordinates = my_measurement.measurement_parameters["norm_box"])
    return my_run_od_image

def get_od_image_side(my_measurement, my_run):
    my_run_image_array = my_run.get_image('Side', memmap = True) 
    my_run_od_image = image_processing_functions.get_absorption_od_image(my_run_image_array, ROI = my_measurement.measurement_parameters["ROI"], 
                                                                norm_box_coordinates = my_measurement.measurement_parameters["norm_box"])
    return my_run_od_image

def get_od_image_top_A(my_measurement, my_run):
    my_run_image_array_A = my_run.get_image('TopA', memmap = True) 
    my_run_od_image_A = image_processing_functions.get_absorption_od_image(my_run_image_array_A, ROI = my_measurement.measurement_parameters["ROI"], 
                                                                norm_box_coordinates = my_measurement.measurement_parameters["norm_box"])
    return my_run_od_image_A


def get_od_image_top_B(my_measurement, my_run):
    my_run_image_array_B = my_run.get_image('TopB', memmap = True) 
    my_run_od_image_B = image_processing_functions.get_absorption_od_image(my_run_image_array_B, ROI = my_measurement.measurement_parameters["ROI"], 
                                                                norm_box_coordinates = my_measurement.measurement_parameters["norm_box"])
    return my_run_od_image_B

def get_od_images_top_double(my_measurement, my_run):
    od_image_A = get_od_image_top_A(my_measurement, my_run) 
    od_image_B = get_od_image_top_B(my_measurement, my_run) 
    return (od_image_A, od_image_B)

#PIXEL SUMS

def get_od_pixel_sum_na_catch(my_measurement, my_run):
    my_run_abs_image = get_od_image_na_catch(my_measurement, my_run)
    pixel_sum = image_processing_functions.pixel_sum(my_run_abs_image)
    return pixel_sum

def get_od_pixel_sum_side(my_measurement, my_run):
    my_run_abs_image = get_od_image_side(my_measurement, my_run)
    pixel_sum = image_processing_functions.pixel_sum(my_run_abs_image)
    return pixel_sum


def get_od_pixel_sum_top_A(my_measurement, my_run):
    my_run_abs_image_A = get_od_image_top_A(my_measurement, my_run)
    pixel_sum_A = image_processing_functions.pixel_sum(my_run_abs_image_A)
    return pixel_sum_A

def get_od_pixel_sum_top_B(my_measurement, my_run):
    my_run_abs_image_B = get_od_image_top_B(my_measurement, my_run)
    pixel_sum_B = image_processing_functions.pixel_sum(my_run_abs_image_B)
    return pixel_sum_B

def get_od_pixel_sums_top_double(my_measurement, my_run):
    return (get_od_pixel_sum_top_A(my_measurement, my_run), get_od_pixel_sum_top_B(my_measurement, my_run))


#ATOM DENSITIES

def get_atom_density_side_li_lf(my_measurement, my_run):
    my_run_image_array = my_run.get_image('Side', memmap = True) 
    frequency_multiplier = my_measurement.experiment_parameters["li_lf_freq_multiplier"]
    nominal_resonance_frequency = my_measurement.experiment_parameters["li_lf_res_freq"]
    nominal_frequency = my_run.parameters["LFImgFreq"]
    side_cross_section_geometry_factor = my_measurement.experiment_parameters["li_side_sigma_multiplier"]
    detuning = frequency_multiplier * (nominal_frequency - nominal_resonance_frequency)
    atom_density_image = image_processing_functions.get_atom_density_absorption(my_run_image_array, ROI = my_measurement.measurement_parameters["ROI"], 
                                                            norm_box_coordinates=my_measurement.measurement_parameters["norm_box"], detuning = detuning, 
                                                            cross_section_imaging_geometry_factor=side_cross_section_geometry_factor)
    return atom_density_image

def get_atom_density_side_li_hf(my_measurement, my_run, state_index = None, b_field_condition = "unitarity"):
    if state_index is None:
        raise RuntimeError("The state of the imaging must be specified.")
    
    my_run_image_array = my_run.get_image('Side', memmap = True) 
    frequency_multiplier = my_measurement.experiment_parameters["li_hf_freq_multiplier"]
    side_cross_section_geometry_factor = my_measurement.experiment_parameters["li_side_sigma_multiplier"]
    nominal_resonance_frequency = _get_resonance_frequency_from_state_index(my_measurement, state_index)
    hf_lock_frequency_adjustment = _get_hf_lock_frequency_adjustment_from_b_field_condition(my_measurement, b_field_condition)
    nominal_frequency = my_run.parameters["ImagFreq0"]
    detuning = frequency_multiplier * (nominal_frequency - nominal_resonance_frequency) + hf_lock_frequency_adjustment
    atom_density_image = image_processing_functions.get_atom_density_absorption(my_run_image_array, ROI = my_measurement.measurement_parameters["ROI"], 
                                                            norm_box_coordinates=my_measurement.measurement_parameters["norm_box"], detuning = detuning,
                                                            cross_section_imaging_geometry_factor=side_cross_section_geometry_factor)
    return atom_density_image

def get_atom_density_top_A_abs(my_measurement, my_run, state_index = 1, b_field_condition = "unitarity"):
    #Find the true detuning from the resonance in absolute frequency space,
    #taking into account shifts in AOM frequency and hf frequency offset lock setpoint
    nominal_resonance_frequency = _get_resonance_frequency_from_state_index(my_measurement, state_index)
    nominal_frequency = my_run.parameters["ImagFreq1"]
    hf_lock_frequency_adjustment = _get_hf_lock_frequency_adjustment_from_b_field_condition(my_measurement, b_field_condition)
    frequency_multiplier = my_measurement.experiment_parameters["li_hf_freq_multiplier"]
    detuning = frequency_multiplier * (nominal_frequency - nominal_resonance_frequency) + hf_lock_frequency_adjustment

    #Adjust for imaging geometry-dependent cross section
    top_cross_section_geometry_factor = my_measurement.experiment_parameters["li_top_sigma_multiplier"]


    #Process
    my_run_image_array = my_run.get_image('TopA', memmap = True) 
    atom_density_image = image_processing_functions.get_atom_density_absorption(my_run_image_array, ROI = my_measurement.measurement_parameters["ROI"], 
                                                            norm_box_coordinates=my_measurement.measurement_parameters["norm_box"], detuning = detuning, 
                                                            cross_section_imaging_geometry_factor=top_cross_section_geometry_factor)
    return atom_density_image

def get_atom_density_top_B_abs(my_measurement, my_run, state_index = 3, b_field_condition = "unitarity"):
    nominal_resonance_frequency = _get_resonance_frequency_from_state_index(my_measurement, state_index)
    nominal_frequency = my_run.parameters["ImagFreq2"]
    frequency_multiplier = my_measurement.experiment_parameters["li_hf_freq_multiplier"]
    hf_lock_frequency_adjustment = _get_hf_lock_frequency_adjustment_from_b_field_condition(my_measurement, b_field_condition)
    top_cross_section_geometry_factor = my_measurement.experiment_parameters["li_top_sigma_multiplier"]
    detuning = frequency_multiplier * (nominal_frequency - nominal_resonance_frequency) + hf_lock_frequency_adjustment
    my_run_image_array = my_run.get_image('TopB', memmap = True) 
    atom_density_image = image_processing_functions.get_atom_density_absorption(my_run_image_array, ROI = my_measurement.measurement_parameters["ROI"], 
                                                            norm_box_coordinates=my_measurement.measurement_parameters["norm_box"], detuning = detuning, 
                                                            cross_section_imaging_geometry_factor=top_cross_section_geometry_factor)
    return atom_density_image


def get_atom_densities_top_abs(my_measurement, my_run, first_state_index = 1, second_state_index = 3, b_field_condition = "unitarity"):
    return (get_atom_density_top_A_abs(my_measurement, my_run, state_index = first_state_index, b_field_condition=b_field_condition),
     get_atom_density_top_B_abs(my_measurement, my_run, state_index = second_state_index, b_field_condition = b_field_condition))



def get_atom_densities_top_polrot(my_measurement, my_run, first_state_index = 1, second_state_index = 3, b_field_condition = "unitarity", 
                                first_state_fudge = 1.0, second_state_fudge = 1.0, use_saturation = True, average_saturation = False):
    first_state_resonance_frequency = _get_resonance_frequency_from_state_index(my_measurement, first_state_index)
    second_state_resonance_frequency = _get_resonance_frequency_from_state_index(my_measurement, second_state_index)
    nominal_frequency_A = my_run.parameters["ImagFreq1"]
    nominal_frequency_B = my_run.parameters["ImagFreq2"]
    frequency_multiplier = my_measurement.experiment_parameters["li_hf_freq_multiplier"]
    hf_lock_frequency_adjustment = _get_hf_lock_frequency_adjustment_from_b_field_condition(my_measurement, b_field_condition)
    detuning_1A = frequency_multiplier * (nominal_frequency_A - first_state_resonance_frequency) + hf_lock_frequency_adjustment
    detuning_1B = frequency_multiplier * (nominal_frequency_B - first_state_resonance_frequency) + hf_lock_frequency_adjustment
    detuning_2A = frequency_multiplier * (nominal_frequency_A - second_state_resonance_frequency) + hf_lock_frequency_adjustment
    detuning_2B = frequency_multiplier * (nominal_frequency_B - second_state_resonance_frequency) + hf_lock_frequency_adjustment
    top_cross_section_geometry_factor = my_measurement.experiment_parameters["li_top_sigma_multiplier"]
    polrot_phase_sign = my_measurement.experiment_parameters["polrot_phase_sign"]
    image_array_A = my_run.get_image('TopA', memmap = True)
    image_array_B = my_run.get_image('TopB', memmap = True)
    abs_image_A = image_processing_functions.get_absorption_image(image_array_A, 
                                                                ROI = my_measurement.measurement_parameters["ROI"], 
                                                                norm_box_coordinates=my_measurement.measurement_parameters["norm_box"])
    abs_image_B = image_processing_functions.get_absorption_image(image_array_B, ROI = my_measurement.measurement_parameters["ROI"], 
                                                    norm_box_coordinates=my_measurement.measurement_parameters["norm_box"])
    if not use_saturation:        
        intensities_A = None 
        intensities_B = None 
        intensities_sat = None
    else:
        intensities_sat = get_saturation_counts_top(my_measurement, my_run)
        intensities_A = image_processing_functions.get_without_atoms_counts(image_array_A, 
                                                                ROI = my_measurement.measurement_parameters["ROI"], 
                                                                norm_box_coordinates = my_measurement.measurement_parameters["norm_box"])
        intensities_B = image_processing_functions.get_without_atoms_counts(image_array_B, 
                                                                ROI = my_measurement.measurement_parameters["ROI"], 
                                                                norm_box_coordinates = my_measurement.measurement_parameters["norm_box"])
        if average_saturation:
            intensities_A = np.average(intensities_A) 
            intensities_B = np.average(intensities_B)
    atom_density_first, atom_density_second = image_processing_functions.get_atom_density_from_polrot_images(abs_image_A, abs_image_B,
                                                                detuning_1A, detuning_1B, detuning_2A, detuning_2B, phase_sign = polrot_phase_sign, 
                                                                cross_section_imaging_geometry_factor = top_cross_section_geometry_factor,
                                                                intensities_A = intensities_A, intensities_B = intensities_B,  
                                                                intensities_sat = intensities_sat)
    atom_density_first = atom_density_first * first_state_fudge
    atom_density_second = atom_density_second * second_state_fudge
    return (atom_density_first, atom_density_second)

def get_atom_densities_box_autocut(my_measurement, my_run, vert_crop_point = 0.5, horiz_crop_point = 0.00, widths_free = False, density_to_use = 2,
                                   first_stored_density_name = None, second_stored_density_name = None, imaging_mode = "polrot",
                                   **get_density_kwargs):
    density_1, density_2 = _load_densities_top_double(my_measurement, my_run, first_stored_density_name, second_stored_density_name, 
                                                    imaging_mode, **get_density_kwargs)
    if density_to_use == 1:
        crop_density = density_1 
    elif density_to_use == 2:
        crop_density = density_2 
    else:
        raise ValueError("Density_to_use must be 1 or 2.")
    box_crop = box_autocut(my_measurement, crop_density, vert_crop_point = vert_crop_point, 
                            horiz_crop_point = horiz_crop_point, widths_free = widths_free)
    x_min, y_min, x_max, y_max = box_crop 
    density_1_cropped = density_1[y_min:y_max, x_min:x_max] 
    density_2_cropped = density_2[y_min:y_max, x_min:x_max]
    return (density_1_cropped, density_2_cropped)


def get_x_integrated_atom_densities_top_double(my_measurement, my_run, first_stored_density_name = None, second_stored_density_name = None, 
                                    imaging_mode = "polrot", **get_density_kwargs):
    density_1, density_2 = _load_densities_top_double(my_measurement, my_run, first_stored_density_name, second_stored_density_name, 
                                                    imaging_mode, **get_density_kwargs)
    density_1_x_integrated = np.sum(density_1, axis = 1) * my_measurement.experiment_parameters["top_um_per_pixel"]
    density_2_x_integrated = np.sum(density_2, axis = 1) * my_measurement.experiment_parameters["top_um_per_pixel"]
    return (density_1_x_integrated, density_2_x_integrated)


def get_y_integrated_atom_densities_top_double(my_measurement, my_run, first_stored_density_name = None, second_stored_density_name = None, 
                                        imaging_mode = "polrot", **get_density_kwargs):
    density_1, density_2 = _load_densities_top_double(my_measurement, my_run, first_stored_density_name, second_stored_density_name, 
                                                    imaging_mode, **get_density_kwargs)
<<<<<<< HEAD
    density_1_x_integrated = np.sum(density_1, axis = 0) * my_measurement.experiment_parameters["top_um_per_pixel"]
    density_2_x_integrated = np.sum(density_2, axis = 0) * my_measurement.experiment_parameters["top_um_per_pixel"]
    return (density_1_x_integrated, density_2_x_integrated)
=======
    density_1_y_integrated = np.sum(density_1, axis = 0) * my_measurement.experiment_parameters["top_um_per_pixel"]
    density_2_y_integrated = np.sum(density_2, axis = 0) * my_measurement.experiment_parameters["top_um_per_pixel"]
    return (density_1_y_integrated, density_2_y_integrated)
>>>>>>> 1f4aa85e
#ATOM COUNTS

"""
For these and subsequent functions, there is a common keyword parameter: stored_density_name. 
If passed, the functions assume that the atom density is stored as an analysis result within the run 
object, under the name stored_density_name. This is to allow patterns where multiple analyses which rely on 
the atom number density can be run without re-calculating it (typically the slowest part of any analysis)."""

def _get_atom_count_from_density(pixel_length_um, atom_density):
    pixel_area_um = np.square(pixel_length_um)
    return image_processing_functions.atom_count_pixel_sum(atom_density, pixel_area_um)


def get_atom_count_side_li_lf(my_measurement, my_run, stored_density_name = None):
    atom_density = _load_density_side_li_lf(my_measurement, my_run, stored_density_name)
    pixel_length_um = my_measurement.experiment_parameters["side_low_mag_um_per_pixel"]
    return _get_atom_count_from_density(pixel_length_um, atom_density)


def get_atom_count_side_li_hf(my_measurement, my_run, stored_density_name = None, **get_density_kwargs):
    atom_density = _load_density_side_li_hf(my_measurement, my_run, stored_density_name, **get_density_kwargs)
    pixel_length_um = my_measurement.experiment_parameters["side_high_mag_um_per_pixel"]
    return _get_atom_count_from_density(pixel_length_um, atom_density)


def get_atom_count_top_A_abs(my_measurement, my_run, stored_density_name = None, **get_density_kwargs):
    atom_density = _load_density_top_A_abs(my_measurement, my_run, stored_density_name, **get_density_kwargs)
    pixel_length_um = my_measurement.experiment_parameters["top_um_per_pixel"]
    return _get_atom_count_from_density(pixel_length_um, atom_density)

def get_atom_count_top_B_abs(my_measurement, my_run, stored_density_name = None, **get_density_kwargs):
    atom_density = _load_density_top_B_abs(my_measurement, my_run, stored_density_name, **get_density_kwargs)
    pixel_length_um = my_measurement.experiment_parameters["top_um_per_pixel"]
    return _get_atom_count_from_density(pixel_length_um, atom_density)

def get_atom_counts_top_AB_abs(my_measurement, my_run, first_stored_density_name = None, second_stored_density_name = None, 
                               **get_density_kwargs):
    atom_density_A, atom_density_B = _load_densities_top_AB_abs(my_measurement, my_run, first_stored_density_name, second_stored_density_name, 
                                                                    **get_density_kwargs)
    pixel_length_um = my_measurement.experiment_parameters["top_um_per_pixel"] 
    counts_A = _get_atom_count_from_density(pixel_length_um, atom_density_A) 
    counts_B = _get_atom_count_from_density(pixel_length_um, atom_density_B)
    return (counts_A, counts_B)

def get_atom_counts_top_polrot(my_measurement, my_run, first_stored_density_name = None, second_stored_density_name = None, 
                               **get_density_kwargs):
    atom_density_first, atom_density_second = _load_densities_polrot(my_measurement, my_run, 
                                                first_stored_density_name, second_stored_density_name, **get_density_kwargs)
    pixel_area = np.square(my_measurement.experiment_parameters["top_um_per_pixel"])
    atom_count_first = image_processing_functions.atom_count_pixel_sum(atom_density_first, pixel_area)
    atom_count_second = image_processing_functions.atom_count_pixel_sum(atom_density_second, pixel_area)
    return (atom_count_first, atom_count_second)

#TRAP-SPECIFIC_ANALYSES

#HYBRID TRAP - BOX EXP

def get_hybrid_trap_densities_along_harmonic_axis(my_measurement, my_run, autocut = True, 
                                                  first_stored_density_name = None, second_stored_density_name = None, 
                                                  imaging_mode = "polrot", **get_density_kwargs):
    atom_density_first, atom_density_second = _load_densities_top_double(
                                                my_measurement, my_run, first_stored_density_name, second_stored_density_name, 
                                                imaging_mode, **get_density_kwargs)
    axicon_tilt_deg = my_measurement.experiment_parameters["axicon_tilt_deg"]
    axicon_diameter_pix = my_measurement.experiment_parameters["axicon_diameter_pix"]
    axicon_length_pix = my_measurement.experiment_parameters["hybrid_trap_typical_length_pix"]
    axicon_side_angle_deg = my_measurement.experiment_parameters["axicon_side_angle_deg"]
    axicon_side_aspect_ratio = my_measurement.experiment_parameters["axicon_side_aspect_ratio"]
    um_per_pixel = my_measurement.experiment_parameters["top_um_per_pixel"]
    positions_first, densities_first = image_processing_functions.get_hybrid_trap_densities_along_harmonic_axis(atom_density_first, axicon_tilt_deg, 
                                        axicon_diameter_pix, axicon_length_pix, axicon_side_angle_deg, axicon_side_aspect_ratio, um_per_pixel)
    positions_second, densities_second = image_processing_functions.get_hybrid_trap_densities_along_harmonic_axis(atom_density_second, axicon_tilt_deg, 
                                        axicon_diameter_pix, axicon_length_pix, axicon_side_angle_deg, axicon_side_aspect_ratio, um_per_pixel)
    if autocut:
        first_start_index, first_stop_index = science_functions.hybrid_trap_autocut(densities_first)
        positions_first = positions_first[first_start_index:first_stop_index]
        densities_first = densities_first[first_start_index:first_stop_index]
        second_start_index, second_stop_index = science_functions.hybrid_trap_autocut(densities_second) 
        positions_second = positions_second[second_start_index:second_stop_index] 
        densities_second = densities_second[second_start_index:second_stop_index]
    return (positions_first, densities_first, positions_second, densities_second)


def get_hybrid_trap_average_energy(my_measurement, my_run, first_state_index = 1, second_state_index = 3, 
                                    autocut = True, imaging_mode = "polrot", return_sub_energies = False,
                                    first_stored_density_name = None, second_stored_density_name = None, **get_density_kwargs):
    positions_first, densities_first, positions_second, densities_second = get_hybrid_trap_densities_along_harmonic_axis( 
                                                                    my_measurement, my_run, first_state_index = first_state_index, 
                                                                    second_state_index = second_state_index, autocut = autocut, 
                                                                    imaging_mode = imaging_mode,
                                                                    first_stored_density_name = first_stored_density_name, 
                                                                    second_stored_density_name = second_stored_density_name, 
                                                                    **get_density_kwargs)
    axicon_diameter_pix = my_measurement.experiment_parameters["axicon_diameter_pix"]
    um_per_pixel = my_measurement.experiment_parameters["top_um_per_pixel"]
    axicon_side_angle_deg = my_measurement.experiment_parameters["axicon_side_angle_deg"]
    axicon_side_aspect_ratio = my_measurement.experiment_parameters["axicon_side_aspect_ratio"]
    top_radius_um = um_per_pixel * axicon_diameter_pix / 2
    trap_cross_section_um = image_processing_functions.get_hybrid_cross_section_um(top_radius_um, axicon_side_angle_deg, axicon_side_aspect_ratio)
    trap_freq = my_measurement.experiment_parameters["axial_trap_frequency_hz"]
    #Autocut False because it's already been done...
    average_energy_first = science_functions.get_hybrid_trap_average_energy(positions_first, densities_first, trap_cross_section_um,
                                                                            trap_freq, autocut = False) 
    counts_first = trapezoid(trap_cross_section_um * densities_first, x = positions_first)
    average_energy_second = science_functions.get_hybrid_trap_average_energy(positions_second, densities_second, trap_cross_section_um,
                                                                            trap_freq, autocut = False) 
    counts_second = trapezoid(trap_cross_section_um * densities_second, x = positions_second)
    overall_average_energy = (average_energy_first * counts_first + average_energy_second * counts_second) / (counts_first + counts_second)
    if return_sub_energies:
        return (overall_average_energy, average_energy_first, average_energy_second) 
    else:
        return overall_average_energy


#BOX TRAP

"""
Get the fourier component of designated order from box shake data. 

Given a measurement and run, extract (1d) fourier components from the atom densities, integrated along the 
non-shaken direction of the box. 

Params:

Most of the standard ones, plus, 

order: The order of the fourier component to extract. If not passed, the dominant (nonzero) fourier amplitude will be 
returned - though be warned that this may differ between runs!!!

no_shake_density_name_(first, second): If not None, the function will assume that the atom density of the 
(first/second) state with no box shaking is stored in measurement_analysis_results under the given name. 
If None, the analysis will run without background subtraction.

#NOTE: The analysis does not autorun the get_no_shake_average_profiles function because, as currently structured, 
this would involve a new call for every run to be analyzed. This could be worked around, but I consider it better 
to explicitly evaluate the density names first"""
def get_box_shake_fourier_amplitudes(my_measurement, my_run, return_phases = False, autocut = False, autocut_density_to_use = 2, 
                                     autocut_widths_free = False, autocut_vert_crop_point = 0.5, autocut_horiz_crop_point = 0.00, 
                                     no_shake_density_name_first = None, order = None, no_shake_density_name_second = None, 
                                     first_stored_density_name = None, second_stored_density_name = None, imaging_mode = "polrot", 
                                     **get_density_kwargs):
    if no_shake_density_name_first is None:
        no_shake_density_first = 0.0
    else:
        no_shake_density_first = my_measurement.measurement_analysis_results[no_shake_density_name_first]
        if autocut:
            no_shake_density_first = box_autocut(my_measurement, no_shake_density_first, vert_crop_point = autocut_vert_crop_point, 
                                                 horiz_crop_point = autocut_horiz_crop_point, widths_free = autocut_widths_free)
    if no_shake_density_name_second is None:
        no_shake_density_second = 0.0 
    else:
        no_shake_density_second = my_measurement.measurement_analysis_results[no_shake_density_name_second] 
        if autocut:
            no_shake_density_second = box_autocut(my_measurement, no_shake_density_second, vert_crop_point = autocut_vert_crop_point, 
                                                 horiz_crop_point = autocut_horiz_crop_point, widths_free = autocut_widths_free)    
    if autocut:
        atom_density_first, atom_density_second = get_atom_densities_box_autocut(
            my_measurement, my_run, vert_crop_point = autocut_vert_crop_point, horiz_crop_point = autocut_horiz_crop_point,
            widths_free = autocut_widths_free, density_to_use = autocut_density_to_use,
            first_stored_density_name = first_stored_density_name, second_stored_density_name = second_stored_density_name,
            imaging_mode = imaging_mode, **get_density_kwargs)
    else:
        atom_density_first, atom_density_second = _load_densities_top_double(my_measurement, my_run, 
                                                    first_stored_density_name, second_stored_density_name, imaging_mode, 
                                                    **get_density_kwargs)
    bs_density_first = atom_density_first - no_shake_density_first 
    bs_density_second = atom_density_second - no_shake_density_second
    #Current convention has the integration direction as the last index, i.e. the x-axis. 
    integrated_density_first = np.sum(bs_density_first, axis = -1) * my_measurement.experiment_parameters["top_um_per_pixel"]
    integrated_density_second = np.sum(bs_density_second, axis = -1) * my_measurement.experiment_parameters["top_um_per_pixel"]
    x_delta = my_measurement.experiment_parameters["top_um_per_pixel"]
    fft_results_first = data_fitting_functions.get_fft_peak(x_delta, integrated_density_first, order = order)
    frequency_first, amp_first, phase_first = fft_results_first 
    fft_results_second = data_fitting_functions.get_fft_peak(x_delta, integrated_density_second, order = order)
    frequency_second, amp_second, phase_second = fft_results_second
    if not return_phases:
        return (amp_first, amp_second)
    else:
        return (amp_first, phase_first, amp_second, phase_second)



def get_box_in_situ_fermi_energies_from_counts(my_measurement, my_run, first_stored_density_name = None, second_stored_density_name = None, 
                                               imaging_mode = "polrot", **get_density_kwargs):
    if imaging_mode == "polrot":
        counts_first, counts_second = get_atom_counts_top_polrot(my_measurement, my_run, first_stored_density_name = first_stored_density_name, 
                                                                 second_stored_density_name = second_stored_density_name, 
                                                                 **get_density_kwargs) 
    elif imaging_mode == "abs":
        counts_first, counts_second = get_atom_counts_top_AB_abs(my_measurement, my_run, first_stored_density_name = first_stored_density_name, 
                                                                 second_stored_density_name = second_stored_density_name, 
                                                                 **get_density_kwargs)
    axicon_diameter_pix = my_measurement.experiment_parameters["axicon_diameter_pix"]
    box_length_pix = my_measurement.experiment_parameters["box_length_pix"]
    um_per_pixel = my_measurement.experiment_parameters["top_um_per_pixel"]
    box_length_um = box_length_pix * um_per_pixel
    axicon_side_angle_deg = my_measurement.experiment_parameters["axicon_side_angle_deg"]
    axicon_side_aspect_ratio = my_measurement.experiment_parameters["axicon_side_aspect_ratio"]
    box_radius_um = um_per_pixel * axicon_diameter_pix / 2
    cross_section_um = image_processing_functions.get_hybrid_cross_section_um(box_radius_um, axicon_side_angle_deg, axicon_side_aspect_ratio)
    first_fermi_energy_hz = science_functions.get_box_fermi_energy_from_counts(counts_first, cross_section_um, box_length_um)
    second_fermi_energy_hz = science_functions.get_box_fermi_energy_from_counts(counts_second, cross_section_um, box_length_um)
    return (first_fermi_energy_hz, second_fermi_energy_hz)



#RAPID RAMP

"""
Get the integrated density along the rapid ramp harmonic axis."""
def get_rapid_ramp_densities_along_harmonic_axis(my_measurement, my_run, first_stored_density_name = None, second_stored_density_name = None,
                                                  imaging_mode = "abs", **get_density_kwargs):
    RR_B_FIELD_CONDITION = "rapid_ramp"
    if not "b_field_condition" in get_density_kwargs:
        get_density_kwargs["b_field_condition"] = RR_B_FIELD_CONDITION
    atom_density_first, atom_density_second = _load_densities_top_double(my_measurement, my_run,
                                                first_stored_density_name, second_stored_density_name, imaging_mode, 
                                                **get_density_kwargs)
    #Rotate images 
    rr_angle = my_measurement.experiment_parameters["rr_tilt_deg"]
    atom_density_first = ndimage.rotate(atom_density_first, rr_angle, reshape = False)
    atom_density_second = ndimage.rotate(atom_density_second, rr_angle, reshape = False)
    #The non-harmonic axis is the x axis in our experiments...
    integrated_atom_density_first = np.sum(atom_density_first, axis = -1) * my_measurement.experiment_parameters["top_um_per_pixel"]
    integrated_atom_density_second = np.sum(atom_density_second, axis = -1) * my_measurement.experiment_parameters["top_um_per_pixel"]
    return (integrated_atom_density_first, integrated_atom_density_second)


"""
Get the rapid ramp condensate fraction via a "correct", fit based approach that fits the condensate and 
thermals in a multi-step manner akin to that described in https://doi.org/10.1063/1.3125051"""

def get_rr_condensate_fractions_fit(my_measurement, my_run, first_stored_density_name = None, second_stored_density_name = None, 
                                    imaging_mode = "abs", **get_density_kwargs):
    integrated_atom_density_first, integrated_atom_density_second = get_rapid_ramp_densities_along_harmonic_axis(
        my_measurement, my_run, first_stored_density_name = first_stored_density_name, 
        second_stored_density_name = second_stored_density_name, imaging_mode = imaging_mode, **get_density_kwargs)
    condensate_results_first, thermal_results_first = data_fitting_functions.fit_one_dimensional_condensate(integrated_atom_density_first)
    condensate_results_second, thermal_results_second = data_fitting_functions.fit_one_dimensional_condensate(integrated_atom_density_second)
    condensate_popt_first, _ = condensate_results_first 
    condensate_popt_second, _ = condensate_results_second 
    thermal_popt_first, _ = thermal_results_first 
    thermal_popt_second, _ = thermal_results_second 
    condensate_counts_first = data_fitting_functions.one_d_condensate_integral(*condensate_popt_first)
    thermal_counts_first = data_fitting_functions.thermal_bose_integral(*thermal_popt_first)
    condensate_counts_second = data_fitting_functions.one_d_condensate_integral(*condensate_popt_second)
    thermal_counts_second = data_fitting_functions.thermal_bose_integral(*thermal_popt_second)
    condensate_fraction_first = condensate_counts_first / (condensate_counts_first + thermal_counts_first)
    condensate_fraction_second = condensate_counts_second / (condensate_counts_second + thermal_counts_second)
    return (condensate_fraction_first, condensate_fraction_second)


"""
Get the condensate fraction via a 'kludge': Define a box inside of which the condensate is found, subtract the average density of a region 
just outside that box, sum up the atom counts inside, and then"""
def get_rr_condensate_fractions_box(my_measurement, my_run, first_stored_density_name = None, second_stored_density_name = None, 
                                    imaging_mode = "abs", **get_density_kwargs):
    RR_B_FIELD_CONDITION = "rapid_ramp"
    if not "b_field_condition" in get_density_kwargs:
        get_density_kwargs["b_field_condition"] = "rapid_ramp"
    atom_density_first, atom_density_second = _load_densities_top_double(my_measurement, my_run, first_stored_density_name, 
                                                                        second_stored_density_name, imaging_mode, **get_density_kwargs)
    #Rotate images
    rr_angle = my_measurement.experiment_parameters["rr_tilt_deg"]
    atom_density_first = ndimage.rotate(atom_density_first, rr_angle, reshape = False)
    atom_density_second = ndimage.rotate(atom_density_second, rr_angle, reshape = False)
    #Naive summing approach with background subtraction outside of the box
    pixel_area = np.square(my_measurement.experiment_parameters["top_um_per_pixel"])
    total_counts_first = image_processing_functions.atom_count_pixel_sum(atom_density_first, pixel_area)
    total_counts_second = image_processing_functions.atom_count_pixel_sum(atom_density_second, pixel_area)
    rr_roi = my_measurement.measurement_parameters["rr_condensate_roi"]
    rr_xmin, rr_ymin, rr_xmax, rr_ymax = rr_roi 
    rr_density_first = image_processing_functions.subcrop(atom_density_first, rr_roi, my_measurement.measurement_parameters["ROI"])
    rr_density_second = image_processing_functions.subcrop(atom_density_second, rr_roi, my_measurement.measurement_parameters["ROI"])
    #Create a new box immediately adjacent to, but below, the rr_roi box
    subtract_xmin = rr_xmin
    subtract_xmax = rr_xmax
    subtract_ymax = rr_ymin
    subtract_ymin = rr_ymin - (rr_ymax - rr_ymin) 
    subtract_box = (subtract_xmin, subtract_ymin, subtract_xmax, subtract_ymax)
    subtract_density_first = image_processing_functions.subcrop(atom_density_first, subtract_box, my_measurement.measurement_parameters["ROI"])
    subtract_density_second = image_processing_functions.subcrop(atom_density_second, subtract_box, my_measurement.measurement_parameters["ROI"])
    subtract_average_first = np.average(subtract_density_first) 
    subtract_average_second = np.average(subtract_density_second)
    bs_rr_density_first = rr_density_first - subtract_average_first
    bs_rr_density_second = rr_density_second - subtract_average_second
    rr_counts_first = image_processing_functions.atom_count_pixel_sum(bs_rr_density_first, pixel_area) 
    rr_counts_second = image_processing_functions.atom_count_pixel_sum(bs_rr_density_second, pixel_area)
    rr_fraction_first = rr_counts_first / total_counts_first 
    rr_fraction_second = rr_counts_second / total_counts_second 
    return (rr_fraction_first, rr_fraction_second)


#UTILITY, POSSIBLY FOR EXTERNAL CALLING

def box_autocut(my_measurement, atom_density_to_fit, vert_crop_point = 0.5, horiz_crop_point = 0.00, widths_free = False):
    if not widths_free:
        horiz_radius = my_measurement.experiment_parameters["axicon_diameter_pix"] / 2
        vert_width = my_measurement.experiment_parameters["box_length_pix"]
        box_crop = data_fitting_functions.crop_box(atom_density_to_fit, 
                            vert_crop_point = vert_crop_point, horiz_crop_point = horiz_crop_point, 
                            horiz_radius = horiz_radius, vert_width = vert_width)
    else:
        box_crop = data_fitting_functions.crop_box(atom_density_to_fit,
                            vert_crop_point = vert_crop_point, horiz_crop_point = horiz_crop_point)
    return box_crop


"""
Convenience function for obtaining saturation camera counts for a run; dividing the without atoms image by this number gives saturation parameter. Pulls 
from both measurement and run to put together all the necessary pieces, including optionally an ad-hoc fudge based on Ramsey-method calibration 
of saturation intensity.

REMARK: There are in principle two ingredients missing from the calculation. Different imaging methods may in principle have different fractions 
of the total light intensity at the location of the atoms actually interact with them - in polrot imaging, half of the light on the atoms is the 
"wrong polarization" and highly off-resonant, for instance. Likewise, different imaging methods may have different amounts of the light intensity
present at the atoms actually reach the camera - in polrot imaging, when there are no atoms, only half of the light intensity at the atoms reaches the 
camera, thanks to a right circular polarizer. 

These two factors are omitted because, for all of the imaging schemes we use so far, they cancel out - they are both 1 in absorption, and both 0.5 in 
polarization rotation. They should, however, in general be taken into account.

In a similar vein, it is generically not appropriate to speak of _the_ saturation intensity for images where multiple atomic transitions contribute to the 
produced image - the cross sections, hence saturations, will generally be different. However, for our case, all transitions are sufficiently close 
to cycling as to make this unnecessary to consider."""

def get_saturation_counts_top(my_measurement, my_run, apply_ramsey_fudge = True):
    lithium_linewidth_MHz = image_processing_functions._get_linewidth_from_species("6Li")
    lithium_linewidth_Hz = lithium_linewidth_MHz * 1e6
    lithium_bare_res_cross_section_um = image_processing_functions._get_res_cross_section_from_species("6Li")
    lithium_bare_res_cross_section_m = lithium_bare_res_cross_section_um * 1e-12
    top_cross_section_geometry_factor = my_measurement.experiment_parameters["li_top_sigma_multiplier"]
    lithium_top_geo_adjusted_res_cross_section_m = lithium_bare_res_cross_section_m * top_cross_section_geometry_factor
    top_um_per_pixel = my_measurement.experiment_parameters["top_um_per_pixel"]
    top_m_per_pixel = top_um_per_pixel * 1e-6
    camera_quantum_efficiency = my_measurement.experiment_parameters["top_camera_quantum_efficiency"] 
    camera_counts_per_photoelectron = my_measurement.experiment_parameters["top_camera_counts_per_photoelectron"]
    camera_count_to_photon_factor = 1.0 / (camera_counts_per_photoelectron * camera_quantum_efficiency) 
    camera_post_atom_photon_transmission = my_measurement.experiment_parameters["top_camera_post_atom_photon_transmission"]
    if apply_ramsey_fudge:
        camera_saturation_fudge = (1.0 / camera_post_atom_photon_transmission) * my_measurement.experiment_parameters["top_camera_saturation_ramsey_fudge"]
    else:
        camera_saturation_fudge = (1.0 / camera_post_atom_photon_transmission)
    imaging_time_us = my_run.parameters["ImageTime"]
    imaging_time_s = imaging_time_us * 1e-6 
    saturation_counts = image_processing_functions.get_saturation_counts_from_camera_parameters(top_m_per_pixel, imaging_time_s, camera_count_to_photon_factor, 
                                                                            lithium_linewidth_Hz, lithium_top_geo_adjusted_res_cross_section_m, 
                                                                            saturation_multiplier = camera_saturation_fudge)
    return saturation_counts

#UTILITY, NOT INTENDED FOR EXTERNAL CALLING
def _get_resonance_frequency_from_state_index(my_measurement, state_index):
    STATE_1_PARAMETER_NAME = "state_1_unitarity_res_freq_MHz"
    STATE_2_PARAMETER_NAME = "state_2_unitarity_res_freq_MHz" 
    STATE_3_PARAMETER_NAME = "state_3_unitarity_res_freq_MHz"
    if(state_index == 1):
        return my_measurement.experiment_parameters[STATE_1_PARAMETER_NAME]
    elif(state_index == 2):
        return my_measurement.experiment_parameters[STATE_2_PARAMETER_NAME]
    elif(state_index == 3):
        return my_measurement.experiment_parameters[STATE_3_PARAMETER_NAME]
    else:
        raise ValueError("Invalid state index")

def _get_hf_lock_frequency_adjustment_from_b_field_condition(my_measurement, b_field_condition):
    if b_field_condition == "unitarity":
        lock_value_for_nominal_resonance = my_measurement.experiment_parameters["hf_lock_unitarity_resonance_value"]
    elif b_field_condition == "rapid_ramp":
        lock_value_for_nominal_resonance = my_measurement.experiment_parameters["hf_lock_rr_resonance_value"]
    elif b_field_condition == "zero_crossing":
        lock_value_for_nominal_resonance = my_measurement.experiment_parameters["hf_lock_zero_crossing_resonance_value"]
    lock_frequency_multiplier = my_measurement.experiment_parameters["hf_lock_frequency_multiplier"]
    lock_setpoint = my_measurement.experiment_parameters["hf_lock_setpoint"]
    return lock_frequency_multiplier * (lock_setpoint - lock_value_for_nominal_resonance)

def _load_densities_polrot(my_measurement, my_run, first_stored_density_name, second_stored_density_name, **get_density_kwargs):
    if first_stored_density_name is None or second_stored_density_name is None:
        atom_density_first, atom_density_second = get_atom_densities_top_polrot(my_measurement, my_run, **get_density_kwargs)
    else:
        atom_density_first = my_run.analysis_results[first_stored_density_name]
        atom_density_second = my_run.analysis_results[second_stored_density_name]
    return (atom_density_first, atom_density_second)



"""
Convenience function for loading a pair of densities from top double imaging.

Given a measurement and run, loads the atom densities from top double imaging, wrapping the cases of different imaging modes 
as well as the possibility that the densities have been precomputed and stored.

Parameters:

my_measurement, my_run: The Measurement and Run objects, respectively, for which the computation is done 

first/second_stored_density_name: keys under which the precomputed atom density has been stored in my_run.analysis_results. 
If None, the density is computed from scratch (see Remark, below)

imaging_mode: The type of imaging used to generate the images from which atomic density is computed. Currently accepts 'polrot' 
and 'abs'.

**get_density_kwargs: All of the kwargs which are to be passed to the function which computes the density from an image.


Remark: As currently set up, there is unnecessary computation done in the corner case where, for absorption imaging, one 
set of atomic densities has been precomputed while the other has not. This is an unusual situation, and the computation is deemend
an acceptable trade-off to simplify the code - otherwise, the density kwargs need to be massaged to work for both top double and top A and B 
separately."""
def _load_densities_top_double(my_measurement, my_run, first_stored_density_name, second_stored_density_name, imaging_mode, 
                               **get_density_kwargs):
    if imaging_mode == "polrot":
        return _load_densities_polrot(my_measurement, my_run, first_stored_density_name, 
                            second_stored_density_name, **get_density_kwargs)
    elif imaging_mode == "abs":
        return _load_densities_top_AB_abs(my_measurement, my_run, first_stored_density_name, second_stored_density_name, **get_density_kwargs)

def _load_densities_top_AB_abs(my_measurement, my_run, first_stored_density_name, second_stored_density_name, **get_density_kwargs):
    if first_stored_density_name is None or second_stored_density_name is None:
        density_A, density_B = get_atom_densities_top_abs(my_measurement, my_run, **get_density_kwargs)
    else:
        density_A = my_run.analysis_results[first_stored_density_name] 
        density_B = my_run.analysis_results[second_stored_density_name]
    return (density_A, density_B)

def _load_density_top_A_abs(my_measurement, my_run, stored_density_name, **get_density_kwargs):
    if stored_density_name is None:
        atom_density = get_atom_density_top_A_abs(my_measurement, my_run, **get_density_kwargs)
    else:
        atom_density = my_run.analysis_results[stored_density_name]
    return atom_density

def _load_density_top_B_abs(my_measurement, my_run, stored_density_name, **get_density_kwargs):
    if stored_density_name is None:
        atom_density = get_atom_density_top_B_abs(my_measurement, my_run, **get_density_kwargs)
    else:
        atom_density = my_run.analysis_results[stored_density_name]
    return atom_density


def _load_density_side_li_hf(my_measurement, my_run, stored_density_name, **get_density_kwargs):
    if stored_density_name is None:
        atom_density = get_atom_density_side_li_hf(my_measurement, my_run, **get_density_kwargs)
    else:
        atom_density = my_run.analysis_results[stored_density_name]
    return atom_density


def _load_density_side_li_lf(my_measurement, my_run, stored_density_name):
    if stored_density_name is None:
        atom_density = get_atom_density_side_li_lf(my_measurement, my_run)
    else:
        atom_density = my_run.analysis_results[stored_density_name]
    return atom_density

<|MERGE_RESOLUTION|>--- conflicted
+++ resolved
@@ -286,15 +286,9 @@
                                         imaging_mode = "polrot", **get_density_kwargs):
     density_1, density_2 = _load_densities_top_double(my_measurement, my_run, first_stored_density_name, second_stored_density_name, 
                                                     imaging_mode, **get_density_kwargs)
-<<<<<<< HEAD
-    density_1_x_integrated = np.sum(density_1, axis = 0) * my_measurement.experiment_parameters["top_um_per_pixel"]
-    density_2_x_integrated = np.sum(density_2, axis = 0) * my_measurement.experiment_parameters["top_um_per_pixel"]
-    return (density_1_x_integrated, density_2_x_integrated)
-=======
     density_1_y_integrated = np.sum(density_1, axis = 0) * my_measurement.experiment_parameters["top_um_per_pixel"]
     density_2_y_integrated = np.sum(density_2, axis = 0) * my_measurement.experiment_parameters["top_um_per_pixel"]
     return (density_1_y_integrated, density_2_y_integrated)
->>>>>>> 1f4aa85e
 #ATOM COUNTS
 
 """
