--- conflicted
+++ resolved
@@ -3,13 +3,10 @@
 import numpy as np 
 from scipy.optimize import curve_fit, minimize
 from scipy.interpolate import interp1d
-<<<<<<< HEAD
 from scipy.special import betainc
-=======
 from scipy.signal import argrelextrema
 
 from .science_functions import two_level_system_population_rabi
->>>>>>> 31752939
 
 
 def fit_imaging_resonance_lorentzian(frequencies, counts, errors = None, linewidth = None, center = None, offset = None,
@@ -178,8 +175,6 @@
     return amp * np.cos(2 * np.pi * x_values * freq + phase) + offset
 
 
-<<<<<<< HEAD
-=======
 #By convention, frequencies are in kHz, and times are in ms. 
 def fit_rf_spect_detuning_scan(rf_freqs, transfers, tau, center = None, rabi_freq = None, errors = None):
     if(center is None):
@@ -290,13 +285,6 @@
             minimal_function_value = optimized_function_value
     return best_center_guess
 
-
-
-
-
-
-
->>>>>>> 31752939
 def _sort_xy_data(x_values, y_values):
     sorted_x_values, sorted_y_values = zip(*sorted(zip(x_values, y_values), key = lambda f: f[0]))
     sorted_x_values = np.array(sorted_x_values) 
