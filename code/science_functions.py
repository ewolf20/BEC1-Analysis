import numpy as np 
import matplotlib.pyplot as plt
from scipy.integrate import trapezoid
from scipy.optimize import fsolve
from scipy.signal import savgol_filter
<<<<<<< HEAD

from . import statistics_functions
=======
>>>>>>> 217abf41

#Taken from https://jet.physics.ncsu.edu/techdocs/pdf/PropertiesOfLi.pdf
LI_6_MASS_KG = 9.98834e-27
#Taken from https://physics.nist.gov/cgi-bin/cuu/Value?hbar
H_BAR_MKS = 1.054572e-34

#Data from https://jet.physics.ncsu.edu/techdocs/pdf/PropertiesOfLi.pdf
LI_HYPERFINE_CONSTANT_MHZ = 152.1368
LI_G_J = 2.0023010
LI_G_I = 0.0004476540
LI_I = 1
LI_F_PLUS = LI_I + 0.5

#Data from https://physics.nist.gov/cgi-bin/cuu/Value?mubshhz
BOHR_MAGNETON_IN_MHZ_PER_G = 1.3996245


def get_box_fermi_energy_from_counts(atom_counts, box_radius_um, box_length_um):
    box_volume_m = np.pi * np.square(box_radius_um) * box_length_um * 1e-18
    atom_density_m = atom_counts / box_volume_m
    return get_fermi_energy_hz_from_density(atom_density_m)


def get_fermi_energy_hz_from_density(atom_density_m):
    fermi_k_m = np.cbrt(6 * np.square(np.pi) * atom_density_m) 
    fermi_energy_J = np.square(H_BAR_MKS) * np.square(fermi_k_m) / (2 * LI_6_MASS_KG)
    fermi_energy_hz = fermi_energy_J / (2 * np.pi * H_BAR_MKS) 
    return fermi_energy_hz


def get_hybrid_trap_total_energy(harmonic_trap_positions_um, three_d_density_trap_profile_um, trap_cross_section_um, trap_freq, autocut = False, 
                                autocut_mode = "statistics"):
    if autocut:
        start_index, stop_index = hybrid_trap_autocut(three_d_density_trap_profile_um, mode = autocut_mode)
        harmonic_trap_positions_um = harmonic_trap_positions_um[start_index:stop_index]
        three_d_density_trap_profile_um = three_d_density_trap_profile_um[start_index:stop_index]
    harmonic_trap_energies = get_li_energy_hz_in_1D_trap(harmonic_trap_positions_um * 1e-6, trap_freq)
    total_potential_energy = trapezoid(harmonic_trap_energies * three_d_density_trap_profile_um * trap_cross_section_um, x = harmonic_trap_positions_um)
    #1D Virial theorem; see Zhenjie Yan's PhD thesis
    #Formula still holds for an imbalanced cloud
    total_energy = total_potential_energy * 4
    return total_energy


def get_hybrid_trap_average_energy(harmonic_trap_positions_um, three_d_density_trap_profile_um, trap_cross_section_um, trap_freq, autocut = False, 
                                    autocut_mode = "statistics"):
    total_energy = get_hybrid_trap_total_energy(harmonic_trap_positions_um, three_d_density_trap_profile_um, trap_cross_section_um, trap_freq, 
                                        autocut = autocut, autocut_mode = autocut_mode)
    total_counts = trapezoid(trap_cross_section_um * three_d_density_trap_profile_um, x = harmonic_trap_positions_um)
    return total_energy / total_counts

<<<<<<< HEAD
"""
Helper function for autocutting the hybrid trap data to avoid wings where it is zero."""
def hybrid_trap_autocut(three_d_density_trap_profile_um, mode = "statistics"):
    AUTOCUT_WINDOW = 101
    AUTOCUT_SAVGOL_ORDER = 2
    data_length = len(three_d_density_trap_profile_um)
    middle_index = int(np.floor(data_length / 2))
    if(mode == "statistics"):
        #Statistics-based autocut
        window_start = (-AUTOCUT_WINDOW + 1) // 2
        window_end = (AUTOCUT_WINDOW + 1) // 2
        window_range = np.arange(window_start, window_end).reshape(1, AUTOCUT_WINDOW)
        data_range = np.arange(data_length).reshape(data_length, 1) 
        #Hack that takes advantage of numpy broadcasting; final shape is (data_length, AUTOCUT_WINDOW)
        window_indices = window_range + data_range
        #Implement edge strategy analogous to "mirror" for savgol filter
        window_indices = np.where(window_indices < 0, np.abs(window_indices), window_indices)
        window_indices = np.where(window_indices > data_length - 1, 2 * (data_length - 1) - window_indices, window_indices)
        data_window_array = three_d_density_trap_profile_um[window_indices]
        data_window_is_nonzero_array = statistics_functions.mean_location_test(data_window_array, 0.0, axis = -1)
    elif(mode == "savgol"):
        filtered_data = savgol_filter(three_d_density_trap_profile_um, AUTOCUT_WINDOW, AUTOCUT_SAVGOL_ORDER)
        data_window_is_nonzero_array = filtered_data > 0.0
    else:
        raise RuntimeError("Unsupported mode for hybrid trap autocut")
    data_window_is_nonzero_first_half = data_window_is_nonzero_array[:middle_index] 
    data_window_is_nonzero_second_half = data_window_is_nonzero_array[middle_index:] 
    first_half_is_zero_indices, = (~data_window_is_nonzero_first_half).nonzero()
    if(len(first_half_is_zero_indices) > 0):
        last_first_half_zero_index = first_half_is_zero_indices[-1]
    else:
        last_first_half_zero_index = -1
    second_half_is_zero_indices = (~data_window_is_nonzero_second_half).nonzero()[0]
    if(len(second_half_is_zero_indices) > 0):
        first_second_half_zero_index = second_half_is_zero_indices[0] + middle_index
    else:
        first_second_half_zero_index = data_length
    start_index = last_first_half_zero_index + 1 
    stop_index_exclusive = first_second_half_zero_index
    return (start_index, stop_index_exclusive)
=======
def get_hybrid_trap_compressibilities(harmonic_trap_positions_um, three_d_density_trap_profile_um, trap_freq, 
                                        energy_cutoff_hz = 10000):
    ENERGY_BIN_NUMBER = 100 
    SAVGOL_FILTER_WINDOW_LENGTH = 20
    SAVGOL_FILTER_POLYORDER = 2
    fermi_energies = get_fermi_energy_hz_from_density(three_d_density_trap_profile_um * 1e18)
    harmonic_energies = get_li_energy_hz_in_1D_trap(harmonic_trap_positions_um * 1e-6, trap_freq)
    plt.plot(harmonic_energies, fermi_energies)
    plt.show()
    energy_bins = np.linspace(0, energy_cutoff_hz, ENERGY_BIN_NUMBER)
    delta_E_bin = energy_bins[1] - energy_bins[0]
    #Minus 1 adopts the convention that index i is assigned to a value satisfying bins[i] <= val < bins[i + 1]
    bin_indices = np.digitize(harmonic_energies, energy_bins) - 1
    average_fermi_energies = np.zeros(ENERGY_BIN_NUMBER)
    fermi_energy_errors = np.zeros(ENERGY_BIN_NUMBER)
    for i in range(ENERGY_BIN_NUMBER):
        indices_for_current_bin = np.where((bin_indices) == i)
        current_bin_slice = fermi_energies[indices_for_current_bin]
        current_bin_average = np.sum(current_bin_slice) / current_bin_slice.size
        current_bin_standard_error_mean = np.sqrt(np.sum(np.square(current_bin_slice - current_bin_average))) / current_bin_slice.size
        fermi_energy_errors[i] = current_bin_standard_error_mean
        average_fermi_energies[i] = current_bin_average
    displacement_bins = get_li_displacement_um_from_1D_trap_energy(energy_bins, trap_freq)
    #TODO: Consider using the fermi energy errors in the savgol numerical differentiation.
    compressibilities = - savgol_filter(average_fermi_energies, SAVGOL_FILTER_WINDOW_LENGTH, SAVGOL_FILTER_POLYORDER, deriv = 1, delta = delta_E_bin)
    return (displacement_bins, compressibilities)
>>>>>>> 217abf41


#By convention, uses kHz as the base unit.
def two_level_system_population_rabi(t, omega_r, detuning):
    generalized_rabi = np.sqrt(np.square(omega_r) + np.square(detuning))
    population_excited = np.square(omega_r) / np.square(generalized_rabi) * np.square(np.sin(generalized_rabi / 2 * t))
    return np.array([1.0 - population_excited, population_excited])

def get_li_energy_hz_in_1D_trap(displacement_m, trap_freq_hz):
    li_energy_mks = 0.5 * LI_6_MASS_KG * np.square(2 * np.pi * trap_freq_hz) * np.square(displacement_m)
    li_energy_hz = li_energy_mks / (2 * np.pi * H_BAR_MKS)
    return li_energy_hz

<<<<<<< HEAD
=======
def get_li_displacement_um_from_1D_trap_energy(li_energy_hz, trap_freq_hz):
    li_energy_mks = li_energy_hz * (2 * np.pi * H_BAR_MKS)
    displacement_m = np.sqrt(2 * li_energy_mks / (LI_6_MASS_KG * np.square(2 * np.pi * trap_freq_hz)))
    return displacement_m * 1e6


#Data from https://jet.physics.ncsu.edu/techdocs/pdf/PropertiesOfLi.pdf
LI_HYPERFINE_CONSTANT_MHZ = 152.1368
LI_G_J = 2.0023010
LI_G_I = 0.0004476540
LI_I = 1
LI_F_PLUS = LI_I + 0.5

#Data from https://physics.nist.gov/cgi-bin/cuu/Value?mubshhz
BOHR_MAGNETON_IN_MHZ_PER_G = 1.3996245

>>>>>>> 217abf41
"""
Function for getting the energy of the ground state hyperfine manifold of lithium.

Given a field in gauss and a state index (indices 1-6, labelling energies from least to greatest, 
return the energy of the state in MHz """
def get_li6_br_energy_MHz(field_in_gauss, state_index):
    m, plus_minus_bool = _convert_li_state_index_to_br_notation(state_index)
    dimensionless_field = _convert_gauss_to_li_x(field_in_gauss)
    dimensionless_energy = _breit_rabi_function(dimensionless_field, m, plus_minus_bool, LI_G_I, LI_G_J, LI_F_PLUS)
    energy_MHz = dimensionless_energy * LI_HYPERFINE_CONSTANT_MHZ
    return energy_MHz

"""
Given a resonance frequency between two Breit-Rabi states of 6Li, return the field in Gauss."""
def get_field_from_li6_resonance(resonance_MHz, states_tuple, initial_guess_gauss = 690):
    state_A_index, state_B_index = states_tuple
    m_A, plus_minus_bool_A = _convert_li_state_index_to_br_notation(state_A_index)
    m_B, plus_minus_bool_B = _convert_li_state_index_to_br_notation(state_B_index)
    def wrapped_splitting_function(x):
        dimless_state_A_energy = _breit_rabi_function(x, m_A, plus_minus_bool_A, LI_G_I, LI_G_J, LI_F_PLUS)
        dimless_state_B_energy = _breit_rabi_function(x, m_B, plus_minus_bool_B, LI_G_I, LI_G_J, LI_F_PLUS)
        return LI_HYPERFINE_CONSTANT_MHZ * np.abs(dimless_state_A_energy - dimless_state_B_energy) - resonance_MHz
    optimal_x = fsolve(wrapped_splitting_function, _convert_gauss_to_li_x(initial_guess_gauss))[0]
    return _convert_li_x_to_gauss(optimal_x)

def _breit_rabi_function(x, m, plus_minus_bool, g_I, g_J, F_plus):
    if(m == F_plus):
        return _breit_rabi_stretched_plus(x, g_I, g_J, F_plus)
    elif(m == -F_plus):
        return _breit_rabi_stretched_minus(x, g_I, g_J, F_plus)
    elif(plus_minus_bool):
        return -1.0 / 4.0 - g_I / (g_I + g_J) * F_plus * x * m + F_plus / 2.0 * np.sqrt(1 + 2 * m * x / F_plus + np.square(x)) 
    else:
        return -1.0 / 4.0 - g_I / (g_I + g_J) * F_plus * x * m - F_plus / 2.0 * np.sqrt(1 + 2 * m * x / F_plus + np.square(x)) 

def _breit_rabi_stretched_plus(x, g_I, g_J, F_plus):
    return -1.0 / 4.0 - g_I / (g_I + g_J) * F_plus * x * F_plus + F_plus / 2.0 * (1 + x) 

def _breit_rabi_stretched_minus(x, g_I, g_J, F_plus):
    return -1.0 / 4.0 + g_I / (g_I + g_J) * F_plus * x * F_plus + F_plus / 2.0 * (1 - x) 

def _convert_gauss_to_li_x(field_in_gauss):
    return field_in_gauss * (BOHR_MAGNETON_IN_MHZ_PER_G) * (LI_G_I + LI_G_J) / (LI_F_PLUS * LI_HYPERFINE_CONSTANT_MHZ)

def _convert_li_x_to_gauss(x):
    return x * (LI_F_PLUS * LI_HYPERFINE_CONSTANT_MHZ) / (BOHR_MAGNETON_IN_MHZ_PER_G * (LI_G_I + LI_G_J))


def _convert_li_state_index_to_br_notation(index):
    if(index == 1):
        return (0.5, False) 
    elif(index == 2):
        return (-0.5, False) 
    elif(index == 3):
        return (-1.5, False) 
    elif(index == 4):
        return (-0.5, True) 
    elif(index == 5):
        return (0.5, True) 
    elif(index == 6):
        return (1.5, True)<|MERGE_RESOLUTION|>--- conflicted
+++ resolved
@@ -3,11 +3,9 @@
 from scipy.integrate import trapezoid
 from scipy.optimize import fsolve
 from scipy.signal import savgol_filter
-<<<<<<< HEAD
 
 from . import statistics_functions
-=======
->>>>>>> 217abf41
+
 
 #Taken from https://jet.physics.ncsu.edu/techdocs/pdf/PropertiesOfLi.pdf
 LI_6_MASS_KG = 9.98834e-27
@@ -59,7 +57,6 @@
     total_counts = trapezoid(trap_cross_section_um * three_d_density_trap_profile_um, x = harmonic_trap_positions_um)
     return total_energy / total_counts
 
-<<<<<<< HEAD
 """
 Helper function for autocutting the hybrid trap data to avoid wings where it is zero."""
 def hybrid_trap_autocut(three_d_density_trap_profile_um, mode = "statistics"):
@@ -100,7 +97,7 @@
     start_index = last_first_half_zero_index + 1 
     stop_index_exclusive = first_second_half_zero_index
     return (start_index, stop_index_exclusive)
-=======
+
 def get_hybrid_trap_compressibilities(harmonic_trap_positions_um, three_d_density_trap_profile_um, trap_freq, 
                                         energy_cutoff_hz = 10000):
     ENERGY_BIN_NUMBER = 100 
@@ -127,7 +124,6 @@
     #TODO: Consider using the fermi energy errors in the savgol numerical differentiation.
     compressibilities = - savgol_filter(average_fermi_energies, SAVGOL_FILTER_WINDOW_LENGTH, SAVGOL_FILTER_POLYORDER, deriv = 1, delta = delta_E_bin)
     return (displacement_bins, compressibilities)
->>>>>>> 217abf41
 
 
 #By convention, uses kHz as the base unit.
@@ -141,25 +137,7 @@
     li_energy_hz = li_energy_mks / (2 * np.pi * H_BAR_MKS)
     return li_energy_hz
 
-<<<<<<< HEAD
-=======
-def get_li_displacement_um_from_1D_trap_energy(li_energy_hz, trap_freq_hz):
-    li_energy_mks = li_energy_hz * (2 * np.pi * H_BAR_MKS)
-    displacement_m = np.sqrt(2 * li_energy_mks / (LI_6_MASS_KG * np.square(2 * np.pi * trap_freq_hz)))
-    return displacement_m * 1e6
-
-
-#Data from https://jet.physics.ncsu.edu/techdocs/pdf/PropertiesOfLi.pdf
-LI_HYPERFINE_CONSTANT_MHZ = 152.1368
-LI_G_J = 2.0023010
-LI_G_I = 0.0004476540
-LI_I = 1
-LI_F_PLUS = LI_I + 0.5
-
-#Data from https://physics.nist.gov/cgi-bin/cuu/Value?mubshhz
-BOHR_MAGNETON_IN_MHZ_PER_G = 1.3996245
-
->>>>>>> 217abf41
+
 """
 Function for getting the energy of the ground state hyperfine manifold of lithium.
 
